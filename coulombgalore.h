--- conflicted
+++ resolved
@@ -1233,12 +1233,6 @@
     double eta, eta2, eta3;                //!< Reduced damping-parameter, and squared, and cubed
     double zeta, zeta2, zeta3;             //!< Reduced inverse Debye-length, and squared, and cubed
     double eps_sur;                        //!< Dielectric constant of the surrounding medium
-<<<<<<< HEAD
-=======
-    //double debye_length;                   //!< Debye-length
-    double kappa, kappa2;                  //!< Inverse Debye-length
-    double beta, beta2, beta3;             //!< Inverse ( twice Debye-length times damping-parameter )
->>>>>>> fd9ed204
     const double pi_sqrt = 2.0 * std::sqrt(std::atan(1.0));
     const double pi = 4.0 * std::atan(1.0);
 
@@ -1257,33 +1251,18 @@
         eta3 = eta2 * eta;
         if (eps_sur < 1.0)
             eps_sur = infinity;
-<<<<<<< HEAD
-	double Q = 1.0 - std::erfc(eta) - 2.0 * eta / pi_sqrt * std::exp(-eta2); // Eq. 12 in DOI: 10.1016/0009-2614(83)80585-5 using 'K = cutoff region'
+        double Q = 1.0 - std::erfc(eta) - 2.0 * eta / pi_sqrt * std::exp(-eta2); // Eq. 12 in DOI: 10.1016/0009-2614(83)80585-5 using 'K = cutoff region'
         T0 = (std::isinf(eps_sur)) ? Q : ( Q - 1.0 + 2.0 * (eps_sur - 1.0) / (2.0 * eps_sur + 1.0) ); // Eq. 17 in DOI: 10.1016/0009-2614(83)80585-5
         chi = 4.0 * ( 0.5 * ( 1.0 - zeta ) * std::erfc( eta + zeta / ( 2.0 * eta ) ) * std::exp( zeta ) + std::erf( eta ) * std::exp(-zeta2 / ( 4.0 * eta2 ) ) + 
                 0.5 * ( 1.0 + zeta ) * std::erfc( eta - zeta / ( 2.0 * eta ) ) * std::exp( -zeta ) - 1.0 ) * pi * cutoff2 / zeta2;
-	// chi = -pi * cutoff2 / eta2 according to DOI:10.1021/ct400626b, for uncscreened system
-	zeta = cutoff / debye_length;
-	zeta2 = zeta * zeta;
-	zeta3 = zeta2 * zeta;
-        self_energy_prefactor = {
+        // chi = -pi * cutoff2 / eta2 according to DOI:10.1021/ct400626b, for uncscreened system
+        zeta = cutoff / debye_length;
+        zeta2 = zeta * zeta;
+        zeta3 = zeta2 * zeta;
+        setSelfEnergyPrefactor({
             -eta / pi_sqrt * (std::exp(-zeta2 / 4.0 / eta2) - pi_sqrt * zeta / (2.0 * eta) * std::erfc(zeta / (2.0 * eta) ) ),
             -eta3 / pi_sqrt * 2.0 / 3.0 *
-                (pi_sqrt * zeta3 / 4.0 / eta3 * std::erfc(zeta / (2.0 * eta) ) + (1.0 - zeta2 / 2.0 / eta2) * std::exp(-zeta2 / 4.0 / eta2))}; // ion-quadrupole self-energy term: XYZ
-=======
-        T0 = (std::isinf(eps_sur)) ? 1.0 : 2.0 * (eps_sur - 1.0) / (2.0 * eps_sur + 1.0);
-        chi =
-            (2.0 * alphaRed * exp(-alphaRed2) / pi_sqrt + (-2.0 * alphaRed2 + 1) * erfc(alphaRed) - 1.0) * pi / alpha2; // -pi / alpha^2 according to DOI:10.1021/ct400626b
-        kappa = 1.0 / debye_length;
-        kappa2 = kappa * kappa;
-        beta = kappa / (2.0 * alpha);
-        beta2 = beta * beta;
-        beta3 = beta2 * beta;
-        setSelfEnergyPrefactor(
-            {-alphaRed / pi_sqrt * (std::exp(-beta2) - pi_sqrt * beta * std::erfc(beta)),
-             -alphaRed3 * 2.0 / 3.0 / pi_sqrt *
-                 (2.0 * pi_sqrt * beta3 * std::erfc(beta) + (1.0 - 2.0 * beta2) * std::exp(-beta2))});
->>>>>>> fd9ed204
+                (pi_sqrt * zeta3 / 4.0 / eta3 * std::erfc(zeta / (2.0 * eta) ) + (1.0 - zeta2 / 2.0 / eta2) * std::exp(-zeta2 / 4.0 / eta2))}); // ion-quadrupole self-energy term: XYZ
     }
 
     inline double short_range_function(double q) const override {
