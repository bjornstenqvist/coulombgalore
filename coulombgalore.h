/*
 * CoulombGalore - A Library for Electrostatic Interactions
 *
 * MIT License
 * Copyright (c) 2019 Björn Stenqvist and Mikael Lund
 *
 * Permission is hereby granted, free of charge, to any person obtaining a copy
 * of this software and associated documentation files (the "Software"), to deal
 * in the Software without restriction, including without limitation the rights
 * to use, copy, modify, merge, publish, distribute, sublicense, and/or sell
 * copies of the Software, and to permit persons to whom the Software is
 * furnished to do so, subject to the following conditions:
 *
 * The above copyright notice and this permission notice shall be included in all
 * copies or substantial portions of the Software.
 *
 * THE SOFTWARE IS PROVIDED "AS IS", WITHOUT WARRANTY OF ANY KIND, EXPRESS OR
 * IMPLIED, INCLUDING BUT NOT LIMITED TO THE WARRANTIES OF MERCHANTABILITY,
 * FITNESS FOR A PARTICULAR PURPOSE AND NONINFRINGEMENT. IN NO EVENT SHALL THE
 * AUTHORS OR COPYRIGHT HOLDERS BE LIABLE FOR ANY CLAIM, DAMAGES OR OTHER
 * LIABILITY, WHETHER IN AN ACTION OF CONTRACT, TORT OR OTHERWISE, ARISING FROM,
 * OUT OF OR IN CONNECTION WITH THE SOFTWARE OR THE USE OR OTHER DEALINGS IN THE
 * SOFTWARE.
 */
#pragma once

#include <string>
#include <limits>
#include <cmath>
#include <iostream>
#include <vector>
#include <array>
#include <functional>
#include <memory>
#include <Eigen/Core>

/** modern json for c++ added "_" suffix at around ~version 3.6 */
#ifdef NLOHMANN_JSON_HPP_
#define NLOHMANN_JSON_HPP
#endif

/** Namespace containing all of CoulombGalore */
namespace CoulombGalore {

/** Typedef for 3D vector such a position or dipole moment */
typedef Eigen::Vector3d vec3;
typedef Eigen::Matrix3d mat33;

constexpr double infinity = std::numeric_limits<double>::infinity(); //!< Numerical infinity

/** Enum defining all possible schemes */
enum class Scheme {
    plain,
    ewald,
    reactionfield,
    wolf,
    poisson,
    qpotential,
    fanourgakis,
    zerodipole,
    zahn,
    fennell,
    qpotential5,
    spline
};

/**
 * @brief n'th integer power of float
 *
 * On GCC/Clang this will use the fast `__builtin_powi` function.
 */
inline double powi(double x, int n) {
#if defined(__GNUG__)
    return __builtin_powi(x, n);
#else
    return std::pow(x, n);
#endif
}

/**
 * @brief Returns the factorial of 'n'. Note that 'n' must be positive semidefinite.
 * @note Calculated at compile time and thus have no run-time overhead.
 */
inline constexpr unsigned int factorial(unsigned int n) { return n <= 1 ? 1 : n * factorial(n - 1); }

constexpr unsigned int binomial(signed int n, signed int k) {
    return factorial(n) / (factorial(k) * factorial(n - k));
}

/**
 * @brief Help-function for the q-potential scheme
 * @returns q-Pochhammer Symbol
 * @param q Normalized distance, q = r / Rcutoff
 * @param l Type of base interaction, l=0 is ion-ion, l=1 is ion-dipole, l=2 is dipole-dipole etc.
 * @param P Number of higher order moments to cancel
 *
 * @details The parameters are explaind in term of electrostatic moment cancellation as used in the q-potential scheme.
 * @f[
 *     (a;q)_P = \prod_{n=1}^P(1-aq^{n-1})
 * @f]
 * where @f$ a=q^l @f$. In the implementation we use that
 * @f$
 *     (q^l;q)_P = (1-q)^P\prod_{n=1}^P\sum_{k=0}^{n+l}q^k
 * @f$
 * which gives simpler expressions for the derivatives.
 *
 * More information here: http://mathworld.wolfram.com/q-PochhammerSymbol.html
 */
inline double qPochhammerSymbol(double q, int l = 0, int P = 300) {
    double Ct = 1.0; // evaluates to \prod_{n=1}^P\sum_{k=0}^{n+l}q^k
    for (int n = 1; n < P + 1; n++) {
        double val = 0.0;
        for (int k = 1; k < n + l + 1; k++)
            val += powi(q, k - 1);
        Ct *= val;
    }
    double Dt = powi(1.0 - q, P); // (1-q)^P
    return (Ct * Dt);
}

/**
 * @brief Gives the derivative of the q-Pochhammer Symbol
 */
inline double qPochhammerSymbolDerivative(double q, int l = 0, int P = 300) {
    double Ct = 1.0; // evaluates to \prod_{n=1}^P\sum_{k=0}^{n+l}q^k
    for (int n = 1; n < P + 1; n++) {
        double val = 0.0;
        for (int k = 1; k < n + l + 1; k++)
            val += powi(q, k - 1);
        Ct *= val;
    }
    double dCt = 0.0; // evaluates to derivative of \prod_{n=1}^P\sum_{k=0}^{n+l}q^k
    for (int n = 1; n < P + 1; n++) {
        double nom = 0.0;
        double denom = 1.0;
        for (int k = 2; k < n + l + 1; k++) {
            nom += (k - 1) * powi(q, k - 2);
            denom += powi(q, k - 1);
        }
        dCt += nom / denom;
    }
    dCt *= Ct;
    double Dt = powi(1.0 - q, P); // (1-q)^P
    double dDt = 0.0;
    if (P > 0)
        dDt = -P * powi(1 - q, P - 1); // derivative of (1-q)^P
    return (Ct * dDt + dCt * Dt);
}

/**
 * @brief Gives the second derivative of the q-Pochhammer Symbol
 */
inline double qPochhammerSymbolSecondDerivative(double q, int l = 0, int P = 300) {
    double Ct = 1.0; // evaluates to \prod_{n=1}^P\sum_{k=0}^{n+l}q^k
    double DS = 0.0;
    double dDS = 0.0;
    for (int n = 1; n < P + 1; n++) {
        double tmp = 0.0;
        for (int k = 1; k < n + l + 1; k++)
            tmp += powi(q, k - 1);
        Ct *= tmp;
        double nom = 0.0;
        double denom = 1.0;
        for (int k = 2; k < n + l + 1; k++) {
            nom += (k - 1) * powi(q, k - 2);
            denom += powi(q, k - 1);
        }
        DS += nom / denom;
        double diffNom = 0.0;
        double diffDenom = 1.0;
        for (int k = 3; k < n + l + 1; k++) {
            diffNom += (k - 1) * (k - 2) * powi(q, k - 3);
            diffDenom += (k - 1) * powi(q, k - 2);
        }
        dDS += (diffNom * denom - nom * diffDenom) / denom / denom;
    }
    double dCt = Ct * DS;              // derivative of \prod_{n=1}^P\sum_{k=0}^{n+l}q^k
    double ddCt = dCt * DS + Ct * dDS; // second derivative of \prod_{n=1}^P\sum_{k=0}^{n+l}q^k
    double Dt = powi(1.0 - q, P);      // (1-q)^P
    double dDt = 0.0;
    if (P > 0)
        dDt = -P * powi(1 - q, P - 1); // derivative of (1-q)^P
    double ddDt = 0.0;
    if (P > 1)
        ddDt = P * (P - 1) * powi(1 - q, P - 2); // second derivative of (1-q)^P
    return (Ct * ddDt + 2 * dCt * dDt + ddCt * Dt);
}

/**
 * @brief Gives the third derivative of the q-Pochhammer Symbol
 */
inline double qPochhammerSymbolThirdDerivative(double q, int l = 0, int P = 300) {
    double Ct = 1.0; // evaluates to \prod_{n=1}^P\sum_{k=0}^{n+l}q^k
    double DS = 0.0;
    double dDS = 0.0;
    double ddDS = 0.0;
    for (int n = 1; n < P + 1; n++) {
        double tmp = 0.0;
        for (int k = 1; k < n + l + 1; k++)
            tmp += powi(q, k - 1);
        Ct *= tmp;
        double f = 0.0;
        double g = 1.0;
        for (int k = 2; k < n + l + 1; k++) {
            f += (k - 1) * powi(q, k - 2);
            g += powi(q, k - 1);
        }
        DS += f / g;
        double df = 0.0;
        double dg = 0.0;
        if (n + l > 1)
            dg = 1.0;
        for (int k = 3; k < n + l + 1; k++) {
            df += (k - 1) * (k - 2) * powi(q, k - 3);
            dg += (k - 1) * powi(q, k - 2);
        }
        dDS += (df * g - f * dg) / g / g;
        double ddf = 0.0;
        double ddg = 0.0;
        if (n + l > 2)
            ddg = 2.0;
        for (int k = 4; k < n + l + 1; k++) {
            ddf += (k - 1) * (k - 2) * (k - 3) * powi(q, k - 4);
            ddg += (k - 1) * (k - 2) * powi(q, k - 3);
        }
        ddDS += (ddf * g * g - 2.0 * df * dg * g + 2.0 * f * dg * dg - f * ddg * g) / g / g / g;
    }
    double dCt = Ct * DS;                                   // derivative of \prod_{n=1}^P\sum_{k=0}^{n+l}q^k
    double ddCt = dCt * DS + Ct * dDS;                      // second derivative of \prod_{n=1}^P\sum_{k=0}^{n+l}q^k
    double dddCt = ddCt * DS + 2.0 * dCt * dDS + Ct * ddDS; // third derivative of \prod_{n=1}^P\sum_{k=0}^{n+l}q^k
    double Dt = powi(1.0 - q, P);                           // (1-q)^P
    double dDt = 0.0;
    if (P > 0)
        dDt = -P * powi(1 - q, P - 1); // derivative of (1-q)^P
    double ddDt = 0.0;
    if (P > 1)
        ddDt = P * (P - 1) * powi(1 - q, P - 2); // second derivative of (1-q)^P
    double dddDt = 0.0;
    if (P > 2)
        dddDt = -P * (P - 1) * (P - 2) * powi(1 - q, P - 3); // third derivative of (1-q)^P
    return (dddCt * Dt + 3.0 * ddCt * dDt + 3 * dCt * ddDt + Ct * dddDt);
}

namespace Tabulate {

/* base class for all tabulators - no dependencies */
template <typename T = double> class TabulatorBase {
  protected:
    T utol = 1e-5, ftol = -1, umaxtol = -1, fmaxtol = -1;
    T numdr = 0.0001; // dr for derivative evaluation

    // First derivative with respect to x
    T f1(std::function<T(T)> f, T x) const { return (f(x + numdr * 0.5) - f(x - numdr * 0.5)) / (numdr); }

    // Second derivative with respect to x
    T f2(std::function<T(T)> f, T x) const { return (f1(f, x + numdr * 0.5) - f1(f, x - numdr * 0.5)) / (numdr); }

    void check() const {
        if (ftol != -1 && ftol <= 0.0) {
            std::cerr << "ftol=" << ftol << " too small\n" << std::endl;
            abort();
        }
        if (umaxtol != -1 && umaxtol <= 0.0) {
            std::cerr << "umaxtol=" << umaxtol << " too small\n" << std::endl;
            abort();
        }
        if (fmaxtol != -1 && fmaxtol <= 0.0) {
            std::cerr << "fmaxtol=" << fmaxtol << " too small\n" << std::endl;
            abort();
        }
    }

  public:
    struct data {
        std::vector<T> r2;      // r2 for intervals
        std::vector<T> c;       // c for coefficents
        T rmin2 = 0, rmax2 = 0; // useful to save these with table
        bool empty() const { return r2.empty() && c.empty(); }
        inline size_t numKnots() const { return r2.size(); }
    };

    void setTolerance(T _utol, T _ftol = -1, T _umaxtol = -1, T _fmaxtol = -1) {
        utol = _utol;
        ftol = _ftol;
        umaxtol = _umaxtol;
        fmaxtol = _fmaxtol;
    }

    void setNumdr(T _numdr) { numdr = _numdr; }
};

/*
 * @brief Andrea table with logarithmic search
 *
 * Tabulator with logarithmic search.
 * Code mainly from MolSim (Per Linse) with some upgrades
 * Reference: doi:10/frzp4d
 *
 * @note Slow on Intel compiler
 */
template <typename T = double> class Andrea : public TabulatorBase<T> {
  private:
    typedef TabulatorBase<T> base; // for convenience
    int mngrid = 1200;             // Max number of controlpoints
    int ndr = 100;                 // Max number of trials to decr dr
    T drfrac = 0.9;                // Multiplicative factor to decr dr

    std::vector<T> SetUBuffer(T, T zlow, T, T zupp, T u0low, T u1low, T u2low, T u0upp, T u1upp, T u2upp) {

        // Zero potential and force return no coefficients
        if (std::fabs(u0low) < 1e-9)
            if (std::fabs(u1low) < 1e-9)
                return {0, 0, 0, 0, 0, 0, 0};

        T dz1 = zupp - zlow;
        T dz2 = dz1 * dz1;
        T dz3 = dz2 * dz1;
        T w0low = u0low;
        T w1low = u1low;
        T w2low = u2low;
        T w0upp = u0upp;
        T w1upp = u1upp;
        T w2upp = u2upp;
        T c0 = w0low;
        T c1 = w1low;
        T c2 = w2low * 0.5;
        T a = 6 * (w0upp - c0 - c1 * dz1 - c2 * dz2) / dz3;
        T b = 2 * (w1upp - c1 - 2 * c2 * dz1) / dz2;
        T c = (w2upp - 2 * c2) / dz1;
        T c3 = (10 * a - 12 * b + 3 * c) / 6;
        T c4 = (-15 * a + 21 * b - 6 * c) / (6 * dz1);
        T c5 = (2 * a - 3 * b + c) / (2 * dz2);

        return {zlow, c0, c1, c2, c3, c4, c5};
    }

    /*
     * @returns boolean vector.
     * - `[0]==true`: tolerance is approved,
     * - `[1]==true` Repulsive part is found.
     */
    std::vector<bool> CheckUBuffer(std::vector<T> &ubuft, T rlow, T rupp, std::function<T(T)> f) const {

        // Number of points to control
        int ncheck = 11;
        T dr = (rupp - rlow) / (ncheck - 1);
        std::vector<bool> vb(2, false);

        for (int i = 0; i < ncheck; i++) {
            T r1 = rlow + dr * ((T)i);
            T r2 = r1 * r1;
            T u0 = f(r2);
            T u1 = base::f1(f, r2);
            T dz = r2 - rlow * rlow;
            T usum =
                ubuft.at(1) +
                dz * (ubuft.at(2) + dz * (ubuft.at(3) + dz * (ubuft.at(4) + dz * (ubuft.at(5) + dz * ubuft.at(6)))));

            T fsum = ubuft.at(2) +
                     dz * (2 * ubuft.at(3) + dz * (3 * ubuft.at(4) + dz * (4 * ubuft.at(5) + dz * (5 * ubuft.at(6)))));

            if (std::fabs(usum - u0) > base::utol)
                return vb;
            if (base::ftol != -1 && std::fabs(fsum - u1) > base::ftol)
                return vb;
            if (base::umaxtol != -1 && std::fabs(usum) > base::umaxtol)
                vb[1] = true;
            if (base::fmaxtol != -1 && std::fabs(usum) > base::fmaxtol)
                vb[1] = true;
        }
        vb[0] = true;
        return vb;
    }

  public:
    /*
     * @brief Get tabulated value at f(x)
     * @param d Table data
     * @param r2 value
     */
    inline T eval(const typename base::data &d, T r2) const {
        assert(r2!=0); // r2 cannot be *exactly* zero
        size_t pos = std::lower_bound(d.r2.begin(), d.r2.end(), r2) - d.r2.begin() - 1;
        size_t pos6 = 6 * pos;
        assert((pos6 + 5) < d.c.size() && "out of bounds");
        T dz = r2 - d.r2[pos];
        return d.c[pos6] +
               dz * (d.c[pos6 + 1] +
                     dz * (d.c[pos6 + 2] + dz * (d.c[pos6 + 3] + dz * (d.c[pos6 + 4] + dz * (d.c[pos6 + 5])))));
    }

    /*
     * @brief Get tabulated value at df(x)/dx
     * @param d Table data
     * @param r2 value
     */
    T evalDer(const typename base::data &d, T r2) const {
        size_t pos = std::lower_bound(d.r2.begin(), d.r2.end(), r2) - d.r2.begin() - 1;
        size_t pos6 = 6 * pos;
        T dz = r2 - d.r2[pos];
        return (d.c[pos6 + 1] +
                dz * (2.0 * d.c[pos6 + 2] +
                      dz * (3.0 * d.c[pos6 + 3] + dz * (4.0 * d.c[pos6 + 4] + dz * (5.0 * d.c[pos6 + 5])))));
    }

    /**
     * @brief Tabulate f(x) in interval ]min,max]
     */
    typename base::data generate(std::function<T(T)> f, double rmin, double rmax) {
        rmin = std::sqrt(rmin);
        rmax = std::sqrt(rmax);
        base::check();
        typename base::data td;
        td.rmin2 = rmin * rmin;
        td.rmax2 = rmax * rmax;

        T rumin = rmin;
        T rmax2 = rmax * rmax;
        T dr = rmax - rmin;
        T rupp = rmax;
        T zupp = rmax2;
        bool repul = false; // Stop tabulation if repul is true

        td.r2.push_back(zupp);

        int i;
        for (i = 0; i < mngrid; i++) {
            T rlow = rupp;
            T zlow;
            std::vector<T> ubuft;
            int j;

            dr = (rupp - rmin);

            for (j = 0; j < ndr; j++) {
                zupp = rupp * rupp;
                rlow = rupp - dr;
                if (rumin > rlow)
                    rlow = rumin;

                zlow = rlow * rlow;

                T u0low = f(zlow);
                T u1low = base::f1(f, zlow);
                T u2low = base::f2(f, zlow);
                T u0upp = f(zupp);
                T u1upp = base::f1(f, zupp);
                T u2upp = base::f2(f, zupp);

                ubuft = SetUBuffer(rlow, zlow, rupp, zupp, u0low, u1low, u2low, u0upp, u1upp, u2upp);
                std::vector<bool> vb = CheckUBuffer(ubuft, rlow, rupp, f);
                repul = vb[1];
                if (vb[0]) {
                    rupp = rlow;
                    break;
                }
                dr *= drfrac;
            }

            if (j >= ndr)
                throw std::runtime_error("Andrea spline: try to increase utol/ftol");
            if (ubuft.size() != 7)
                throw std::runtime_error("Andrea spline: wrong size of ubuft, min value + 6 coefficients");

            td.r2.push_back(zlow);
            for (size_t k = 1; k < ubuft.size(); k++)
                td.c.push_back(ubuft.at(k));

            // Entered a highly repulsive part, stop tabulation
            if (repul) {
                rumin = rlow;
                td.rmin2 = rlow * rlow;
            }
            if (rlow <= rumin || repul)
                break;
        }

        if (i >= mngrid)
            throw std::runtime_error("Andrea spline: try to increase utol/ftol");

            // create final reversed c and r2
#if __cplusplus >= 201703L
        // C++17 only code
        assert(td.c.size() % 6 == 0);
        assert(td.c.size() / (td.r2.size() - 1) == 6);
        assert(std::is_sorted(td.r2.rbegin(), td.r2.rend()));
        std::reverse(td.r2.begin(), td.r2.end());       // reverse all elements
        for (size_t i = 0; i < td.c.size() / 2; i += 6) // reverse knot order in packets of six
            std::swap_ranges(td.c.begin() + i, td.c.begin() + i + 6, td.c.end() - i - 6); // c++17 only
        return td;
#else
        typename base::data tdsort;
        tdsort.rmax2 = td.rmax2;
        tdsort.rmin2 = td.rmin2;

        // reverse copy all elements in r2
        tdsort.r2.resize(td.r2.size());
        std::reverse_copy(td.r2.begin(), td.r2.end(), tdsort.r2.begin());

        // sanity check before reverse knot copy
        assert(std::is_sorted(td.r2.rbegin(), td.r2.rend()));
        assert(td.c.size() % 6 == 0);
        assert(td.c.size() / (td.r2.size() - 1) == 6);

        // reverse copy knots
        tdsort.c.resize(td.c.size());
        auto dst = tdsort.c.end();
        for (auto src = td.c.begin(); src != td.c.end(); src += 6)
            std::copy(src, src + 6, dst -= 6);
        return tdsort;
#endif
    }
};

} // namespace Tabulate

/**
 * @brief Base class for truncation schemes
 *
 * This is the public interface used for dynamic storage of
 * different schemes. Energy functions are provided as virtual
 * functions which carries runtime overhead. The best performance
 * call these functions directly from the derived class.
 *
 * @fix Should give warning if 'dipolar_selfenergy' is false
 * @warning Charge neutralization scheme is not always implemented (or tested) for Yukawa-type potentials.
 */
class SchemeBase {
  private:
    std::array<double, 2> self_energy_prefactor; // Prefactor for self-energies, UNIT: [ 1 ]

  protected:
    double invcutoff = 0; // inverse cutoff distance, UNIT: [ ( input length )^-1 ]
    double cutoff2 = 0;   // square cutoff distance, UNIT: [ ( input length )^2 ]
    double kappa = 0;     // inverse Debye-length, UNIT: [ ( input length )^-1 ]
    double T0 = 0;        // Spatial Fourier transformed modified interaction tensor, used to calculate the dielectric
                          // constant, UNIT: [ 1 ]
    double chi = 0; // Negative integrated volume potential to neutralize charged system, UNIT: [ ( input length )^2 ]
    bool dipolar_selfenergy = false;             // is there a valid dipolar self-energy?

    void setSelfEnergyPrefactor(const std::array<double, 2> &factor) {
        self_energy_prefactor = factor;
        selfEnergyFunctor = [invcutoff=invcutoff, factor = factor](const std::array<double, 2> &squared_moments) {
          double e_self = 0.0;
          for (int i = 0; i < (int)squared_moments.size(); i++)
              e_self += factor[i] * squared_moments[i] * powi(invcutoff, 2 * i + 1);
          return e_self;
        };
    }

  public:
    std::string doi;     //!< DOI for original citation
    std::string name;    //!< Descriptive name
    Scheme scheme;       //!< Truncation scheme
    double cutoff;       //!< Cut-off distance, UNIT: [ input length ]
    double debye_length; //!< Debye-length, UNIT: [ input length ]

    std::function<double(const std::array<double, 2> &)> selfEnergyFunctor = nullptr; //!< Functor to calc. self-energy

    inline SchemeBase(Scheme scheme, double cutoff, double debye_length = infinity)
        : invcutoff(1.0/cutoff), cutoff2(cutoff*cutoff), kappa(1.0/debye_length), scheme(scheme), cutoff(cutoff), debye_length(debye_length) {}

    virtual ~SchemeBase() = default;

    virtual double neutralization_energy(const std::vector<double> &, double) const { return 0.0; }

    /**
     * @brief Calculate dielectric constant
     * @param M2V see details, UNIT: [ 1 ]
     *
     * @details The dimensionless paramter `M2V` is described by
     * @f$
     *     M2V = \frac{\langle M^2\rangle}{ 3\varepsilon_0Vk_BT }
     * @f$
     * where @f$ \langle M^2\rangle @f$ is mean value of the system dipole moment squared,
     * @f$ \varepsilon_0 @f$ is the vacuum permittivity, _V_ the volume of the system,
     * @f$ k_B @f$ the Boltzmann constant, and _T_ the temperature.
     * When calculating the dielectric constant _T0_ is also needed, i.e. the Spatial Fourier 
     * transformed modified interaction tensor, which is automatically given for each scheme.
     */
    double calc_dielectric(double M2V) { return (M2V * T0 + 2.0 * M2V + 1.0) / (M2V * T0 - M2V + 1.0); }

    virtual double short_range_function(double q) const = 0;
    virtual double short_range_function_derivative(double q) const = 0;
    virtual double short_range_function_second_derivative(double q) const = 0;
    virtual double short_range_function_third_derivative(double q) const = 0;

    virtual double ion_potential(double, double) const = 0;
    virtual double dipole_potential(const vec3 &, const vec3 &) const = 0;
    virtual double quadrupole_potential(const mat33 &, const vec3 &) const = 0;

    virtual double ion_ion_energy(double, double, double) const = 0;
    virtual double ion_dipole_energy(double, const vec3 &, const vec3 &) const = 0;
    virtual double dipole_dipole_energy(const vec3 &, const vec3 &, const vec3 &) const = 0;
    virtual double ion_quadrupole_energy(double, const mat33 &, const vec3 &) const = 0;
    virtual double multipole_multipole_energy(double, double, const vec3 &, const vec3 &, const mat33 &, const mat33 &, const vec3 &) const = 0;

    virtual vec3 ion_field(double, const vec3 &) const = 0;
    virtual vec3 dipole_field(const vec3 &, const vec3 &) const = 0;
    virtual vec3 quadrupole_field(const mat33 &, const vec3 &) const = 0;
    virtual vec3 multipole_field(double, const vec3 &, const mat33 &, const vec3 &) const = 0;

    virtual vec3 ion_ion_force(double, double, const vec3 &) const = 0;
    virtual vec3 ion_dipole_force(double, const vec3 &, const vec3 &) const = 0;
    virtual vec3 dipole_dipole_force(const vec3 &, const vec3 &, const vec3 &) const = 0;
    virtual vec3 ion_quadrupole_force(double, const mat33 &, const vec3 &) const = 0;
    virtual vec3 multipole_multipole_force(double, double, const vec3 &, const vec3 &, const mat33 &, const mat33 &, const vec3 &) const = 0;

    // add remaining funtions here...

    // virtual double surface_energy(const std::vector<vec3> &, const std::vector<double> &, const std::vector<vec3> &,
    // double) const { return 0.0; } virtual vec3 surface_force(const std::vector<vec3> &, const std::vector<double> &,
    // const std::vector<vec3> &, int, double) const { return {0.0,0.0,0.0}; }

#ifdef NLOHMANN_JSON_HPP
  private:
    virtual void _to_json(nlohmann::json &) const = 0;

  public:
    inline void to_json(nlohmann::json &j) const {
        _to_json(j);
        if (std::isfinite(cutoff))
            j["cutoff"] = cutoff;
        if (not doi.empty())
            j["doi"] = doi;
        if (not name.empty())
            j["type"] = name;
        if (std::isfinite(debye_length))
            j["debyelength"] = debye_length;
    }
#endif
};

/**
 * @brief Intermediate base class that implements the interaction energies
 *
 * Derived function need only implement short range functions and derivatives thereof.
 */
template <class T, bool debyehuckel = true> class EnergyImplementation : public SchemeBase {

  public:

    EnergyImplementation(Scheme type, double cutoff, double debyelength = infinity)
        : SchemeBase(type, cutoff, debyelength) {
    }

    /**
     * @brief electrostatic potential from point charge
     * @param z charge, UNIT: [ input charge ]
     * @param r distance from charge, UNIT: [ input length ]
     * @returns ion potential, UNIT: [ ( input charge ) / ( input length ) ]
     *
     * The electrostatic potential from a point charge is described by
     * @f[
     *     \Phi(z,r) = \frac{z}{r}s(q)
     * @f]
     */
    inline double ion_potential(double z, double r) const override {
        if (r < cutoff) {
            double q = r * invcutoff;
            if (debyehuckel) // determined at compile time
                return z / r * static_cast<const T *>(this)->short_range_function(q) * std::exp(-kappa * r);
            else
                return z / r * static_cast<const T *>(this)->short_range_function(q);
        } else {
            return 0.0;
        }
    }

    /**
     * @brief electrostatic potential from point dipole
     * @param mu dipole moment, UNIT: [ ( input length ) x ( input charge ) ]
     * @param r distance vector from dipole, UNIT: [ input length ]
     * @returns dipole potential, UNIT: [ ( input charge ) / ( input length ) ]
     *
     * The potential from a point dipole is described by
     * @f[
     *     \Phi(\boldsymbol{\mu}, {\bf r}) = \frac{\boldsymbol{\mu} \cdot \hat{{\bf r}} }{|{\bf r}|^2} \left( s(q) -
     * qs^{\prime}(q) \right)
     * @f]
     */
    inline double dipole_potential(const vec3 &mu, const vec3 &r) const override {
        double r2 = r.squaredNorm();
        if (r2 < cutoff2) {
            double r1 = std::sqrt(r2);
            double q = r1 * invcutoff;
            double kr = kappa * r1;
            return mu.dot(r) / (r2 * r1) *
                   (static_cast<const T *>(this)->short_range_function(q) * (1.0 + kr) -
                    q * static_cast<const T *>(this)->short_range_function_derivative(q)) *
                   std::exp(-kr);
        } else {
            return 0.0;
        }
    }

    /**
     * @brief electrostatic potential from point dipole
     * @param quad quadrupole moment (not necessarily traceless), UNIT: [ ( input length )^2 x ( input charge ) ]
     * @param r distance vector from dipole, UNIT: [ input length ]
     * @returns quadrupole potential, UNIT: [ ( input charge ) / ( input length ) ]
     *
     * The potential from a point quadrupole is described by
     * @f[
     *     \Phi(\boldsymbol{Q}, {\bf r}) = \frac{1}{2}...
     * @f]
     */
    inline double quadrupole_potential(const mat33 &quad, const vec3 &r) const override {
        double r2 = r.squaredNorm();
        if (r2 < cutoff2) {
            double r1 = std::sqrt(r2);
            double q = r1 * invcutoff;
            double q2 = q * q;
            double kr = kappa * r1;
            double kr2 = kr * kr;
            double srf = static_cast<const T *>(this)->short_range_function(q);
            double dsrf = static_cast<const T *>(this)->short_range_function_derivative(q);
            double ddsrf = static_cast<const T *>(this)->short_range_function_second_derivative(q);

            double a = (srf * (1.0 + kr + kr2 / 3.0) - q * dsrf * (1.0 + 2.0 / 3.0 * kr) + q2 / 3.0 * ddsrf);
            double b = (srf * kr2 - 2.0 * kr * q * dsrf + ddsrf * q2) / 3.0;
            return 0.5 * ( ( 3.0/r2*r.transpose()*quad*r - quad.trace() ) * a + quad.trace() * b ) / r2 / r1 * std::exp(-kappa * r1);
        } else {
            return 0.0;
        }
    }

    /**
     * @brief electrostatic field from point charge
     * @param z point charge, UNIT: [ input charge ]
     * @param r distance-vector from point charge, UNIT: [ input length ]
     * @returns field from charge, UNIT: [ ( input charge ) / ( input length )^2 ]
     *
     * The field from a charge is described by
     * @f[
     *     {\bf E}(z, {\bf r}) = \frac{z \hat{{\bf r}} }{|{\bf r}|^2} \left( s(q) - qs^{\prime}(q) \right)
     * @f].
     */
    inline vec3 ion_field(double z, const vec3 &r) const override {
        double r2 = r.squaredNorm();
        if (r2 < cutoff2) {
            double r1 = std::sqrt(r2);
            double q = r1 * invcutoff;
            double kr = kappa * r1;
            return z * r / (r2 * r1) *
                   (static_cast<const T *>(this)->short_range_function(q) * (1.0 + kr) -
                    q * static_cast<const T *>(this)->short_range_function_derivative(q)) *
                   std::exp(-kr);
        } else {
            return {0, 0, 0};
        }
    }

    /**
     * @brief electrostatic field from point dipole
     * @param mu point dipole, UNIT: [ ( input length ) x ( input charge ) ]
     * @param r distance-vector from point dipole, UNIT: [ input length ]
     * @returns field from dipole, UNIT: [ ( input charge ) / ( input length )^2 ]
     *
     * The field from a point dipole is described by
     * @f[
     *     {\bf E}(\boldsymbol{\mu}, {\bf r}) = \frac{3 ( \boldsymbol{\mu} \cdot \hat{{\bf r}} ) \hat{{\bf r}} -
     * \boldsymbol{\mu} }{|{\bf r}|^3} \left( s(q) - qs^{\prime}(q)  + \frac{q^2}{3}s^{\prime\prime}(q) \right) +
     * \frac{\boldsymbol{\mu}}{|{\bf r}|^3}\frac{q^2}{3}s^{\prime\prime}(q)
     * @f]
     */
    inline vec3 dipole_field(const vec3 &mu, const vec3 &r) const override {
        double r2 = r.squaredNorm();
        if (r2 < cutoff2) {
            double r1 = std::sqrt(r2);
            double r3 = r1 * r2;
            double q = r1 * invcutoff;
            double q2 = q * q;
            double kr = kappa * r1;
            double kr2 = kr * kr;
            double srf = static_cast<const T *>(this)->short_range_function(q);
            double dsrf = static_cast<const T *>(this)->short_range_function_derivative(q);
            double ddsrf = static_cast<const T *>(this)->short_range_function_second_derivative(q);
            vec3 fieldD = (3.0 * mu.dot(r) * r / r2 - mu) / r3;
            fieldD *= (srf * (1.0 + kr + kr2 / 3.0) - q * dsrf * (1.0 + 2.0 / 3.0 * kr) +
                       q2 / 3.0 * ddsrf);
            vec3 fieldI = mu / r3 * (srf * kr2 - 2.0 * kr * q * dsrf + ddsrf * q2) / 3.0;
            return (fieldD + fieldI) * std::exp(-kr);
        } else {
            return {0, 0, 0};
        }
    }

    /**
     * @brief electrostatic field from point quadrupole
     * @param quad point quadrupole, UNIT: [ ( input length )^2 x ( input charge ) ]
     * @param r distance-vector from point quadrupole, UNIT: [ input length ]
     * @returns field from quadrupole, UNIT: [ ( input charge ) / ( input length )^2 ]
     *
     * The field from a point quadrupole is described by
     * @f[
     *     {\bf E}(\boldsymbol{Q}, {\bf r}) = ...
     * @f]
     */
    inline vec3 quadrupole_field(const mat33 &quad, const vec3 &r) const {
        double r2 = r.squaredNorm();
        if (r2 < cutoff2) {
            double r1 = std::sqrt(r2);
            vec3 rh = r / r1;
            double q = r1 * invcutoff;
            double q2 = q * q;
            double kr = kappa * r1;
            double kr2 = kr * kr;
            double r4 = r2 * r2;
            vec3 quadrh = quad*rh;
            vec3 quadTrh = quad.transpose()*rh;
	    double quadfactor = 1.0/r2*r.transpose()*quad*r;
            vec3 fieldD =
                3.0 * ((5.0 * quadfactor - quad.trace()) * rh - quadrh - quadTrh) / r4;
            double srf = static_cast<const T *>(this)->short_range_function(q);
            double dsrf = static_cast<const T *>(this)->short_range_function_derivative(q);
            double ddsrf = static_cast<const T *>(this)->short_range_function_second_derivative(q);
            double dddsrf = static_cast<const T *>(this)->short_range_function_third_derivative(q);
            fieldD *= (srf * (1.0 + kr + kr2 / 3.0) - q * dsrf * (1.0 + 2.0 / 3.0 * kr) + q2 / 3.0 * ddsrf);
            vec3 fieldI = quadfactor * rh / r4;
            fieldI *= (srf * (1.0 + kr) * kr2 - q * dsrf * (3.0 * kr + 2.0) * kr + ddsrf * (1.0 + 3.0 * kr) * q2 - q2 * q * dddsrf);
            return 0.5 * (fieldD + fieldI) * std::exp(-kr);
        } else {
            return {0, 0, 0};
        }
    }

    /**
     * @brief electrostatic field from point multipole
     * @param z charge, UNIT: [ input charge ]
     * @param mu dipole, UNIT: [ ( input length ) x ( input charge ) ]
     * @param quad point quadrupole, UNIT: [ ( input length )^2 x ( input charge ) ]
     * @param r distance-vector from point multipole, UNIT: [ input length ]
     * @returns field from multipole, UNIT: [ ( input charge ) / ( input length )^2 ]
     *
     * The field from a point multipole is described by
     * @f[
     *     {\bf E}(z,\boldsymbol{\mu}, {\bf r}) = \frac{z \hat{{\bf r}} }{|{\bf r}|^2} \left( s(q) - qs^{\prime}(q) \right) +
     * \frac{3 ( \boldsymbol{\mu} \cdot \hat{{\bf r}} ) \hat{{\bf r}} -
     * \boldsymbol{\mu} }{|{\bf r}|^3} \left( s(q) - qs^{\prime}(q)  + \frac{q^2}{3}s^{\prime\prime}(q) \right) +
     * \frac{\boldsymbol{\mu}}{|{\bf r}|^3}\frac{q^2}{3}s^{\prime\prime}(q)
     * @f]
     */
<<<<<<< HEAD
    inline vec3 multipole_field(double z, const vec3 &mu, const mat33 &quad, const vec3 &r) const {
=======
    inline vec3 multipole_field(double z, const vec3 &mu, const vec3 &r) const override {
>>>>>>> 788dda6b
        double r2 = r.squaredNorm();
        if (r2 < cutoff2) {
            double r1 = std::sqrt(r2);
            vec3 rh = r / r1;
            double q = r1 * invcutoff;
            double q2 = q * q;
            double r3 = r1 * r2;
            double kr = kappa * r1;
            double kr2 = kr * kr;
            double quadfactor = 1.0/r2*r.transpose()*quad*r;
            double srf = static_cast<const T *>(this)->short_range_function(q);
            double dsrf = static_cast<const T *>(this)->short_range_function_derivative(q);
            double ddsrf = static_cast<const T *>(this)->short_range_function_second_derivative(q);
            double dddsrf = static_cast<const T *>(this)->short_range_function_third_derivative(q);
            vec3 fieldIon = z * r / r3 * ( srf * (1.0 + kr) - q * dsrf ); // field from ion
             double postfactor = (srf * (1.0 + kr + kr2 / 3.0) - q * dsrf * (1.0 + 2.0 / 3.0 * kr) + q2 / 3.0 * ddsrf);
            vec3 fieldDd = (3.0 * mu.dot(r) * r / r2 - mu) / r3 * postfactor;
            vec3 fieldId = mu / r3 * (srf * kr2 - 2.0 * kr * q * dsrf + ddsrf * q2) / 3.0;
            vec3 fieldDq = 3.0 * ((5.0 * quadfactor - quad.trace()) * rh - quad * rh - quad.transpose() * rh) / r3 / r1 * postfactor;
            vec3 fieldIq = quadfactor * rh / r3 / r1;
            fieldIq *= (srf * (1.0 + kr) * kr2 - q * dsrf * (3.0 * kr + 2.0) * kr + ddsrf * (1.0 + 3.0 * kr) * q2 - q2 * q * dddsrf);
            return ( fieldIon + fieldDd + fieldId + 0.5 * (fieldDq + fieldIq) ) * std::exp(-kr);
        } else {
            return {0, 0, 0};
        }
    }

    /**
     * @brief interaction energy between two point charges
     * @param zA point charge, UNIT: [ input charge ]
     * @param zB point charge, UNIT: [ input charge ]
     * @param r charge-charge separation, UNIT: [ input length ]
     * @returns interaction energy, UNIT: [ ( input charge )^2 / ( input length ) ]
     *
     * The interaction energy between two charges is decribed by
     * @f$
     *     u(z_A, z_B, r) = z_B \Phi(z_A,r)
     * @f$
     * where @f$ \Phi(z_A,r) @f$ is the potential from ion A.
     */
    inline double ion_ion_energy(double zA, double zB, double r) const override { return zB * ion_potential(zA, r); }

    /**
     * @brief interaction energy between a point charges and a point dipole
     * @param z point charge, UNIT: [ input charge ]
     * @param mu dipole moment, UNIT: [ ( input length ) x ( input charge ) ]
     * @param r distance-vector between dipole and charge, @f$ {\bf r} = {\bf r}_{\mu} - {\bf r}_z @f$, UNIT: [ input length ]
     * @returns interaction energy, UNIT: [ ( input charge )^2 / ( input length ) ]
     *
     * The interaction energy between an ion and a dipole is decribed by
     * @f[
     *     u(z, \boldsymbol{\mu}, {\bf r}) = z \Phi(\boldsymbol{\mu}, -{\bf r})
     * @f]
     * where @f$ \Phi(\boldsymbol{\mu}, -{\bf r}) @f$ is the potential from the dipole at the location of the ion.
     * This interaction can also be described by
     * @f[
     *     u(z, \boldsymbol{\mu}, {\bf r}) = -\boldsymbol{\mu}\cdot {\bf E}(z, {\bf r})
     * @f]
     * where @f$ {\bf E}(z, {\bf r}) @f$ is the field from the ion at the location of the dipole.
     */
    inline double ion_dipole_energy(double z, const vec3 &mu, const vec3 &r) const override {
        // Both expressions below gives same answer. Keep for possible optimization in future.
        // return -mu.dot(ion_field(z,r)); // field from charge interacting with dipole
        return z * dipole_potential(mu, -r); // potential of dipole interacting with charge
    }

    /**
     * @brief interaction energy between two point dipoles
     * @param muA dipole moment of particle A, UNIT: [ ( input length ) x ( input charge ) ]
     * @param muB dipole moment of particle B, UNIT: [ ( input length ) x ( input charge ) ]
     * @param r distance-vector between dipoles, @f$ {\bf r} = {\bf r}_{\mu_B} - {\bf r}_{\mu_A} @f$, UNIT: [ input length ]
     * @returns interaction energy, UNIT: [ ( input charge )^2 / ( input length ) ]
     *
     * The interaction energy between two dipoles is decribed by
     * @f[
     *     u(\boldsymbol{\mu}_A, \boldsymbol{\mu}_B, {\bf r}) = -\boldsymbol{\mu}_A\cdot {\bf E}(\boldsymbol{\mu}_B,
     * {\bf r})
     * @f]
     * where @f$ {\bf E}(\boldsymbol{\mu}_B, {\bf r}) @f$ is the field from dipole B at the location of dipole A.
     */
    inline double dipole_dipole_energy(const vec3 &muA, const vec3 &muB, const vec3 &r) const override {
        return -muA.dot(dipole_field(muB, r));
    }

    /**
     * @brief interaction energy between a point charges and a point quadrupole
     * @param z point charge, UNIT: [ input charge ]
     * @param quad quadrupole moment, UNIT: [ ( input length )^2 x ( input charge ) ]
     * @param r distance-vector between quadrupole and charge, @f$ {\bf r} = {\bf r}_{\boldsymbol{Q}} - {\bf r}_z @f$, UNIT: [ input length ]
     * @returns interaction energy, UNIT: [ ( input charge )^2 / ( input length ) ]
     *
     * The interaction energy between an ion and a quadrupole is decribed by
     * @f[
     *     u(z, \boldsymbol{Q}, {\bf r}) = z \Phi(\boldsymbol{Q}, -{\bf r})
     * @f]
     * where @f$ \Phi(\boldsymbol{Q}, -{\bf r}) @f$ is the potential from the quadrupole at the location of the ion.
     */
    inline double ion_quadrupole_energy(double z, const mat33 &quad, const vec3 &r) const override {
        return z * quadrupole_potential(quad, -r); // potential of quadrupole interacting with charge
    }

    /**
     * @brief interaction energy between two multipoles with charges and dipole moments
     * @param zA point charge of particle A, UNIT: [ input charge ]
     * @param zB point charge of particle B, UNIT: [ input charge ]
     * @param muA point dipole moment of particle A, UNIT: [ ( input length ) x ( input charge ) ]
     * @param muB point dipole moment of particle B, UNIT: [ ( input length ) x ( input charge ) ]
     * @param quadA point quadrupole of particle A, UNIT: [ ( input length )^2 x ( input charge ) ]
     * @param quadB point quadrupole of particle B, UNIT: [ ( input length )^2 x ( input charge ) ]
     * @param r distance-vector between dipoles, @f$ {\bf r} = {\bf r}_{\mu_B} - {\bf r}_{\mu_A} @f$, UNIT: [ input length ]
     * @returns interaction energy, UNIT: [ ( input charge )^2 / ( input length ) ]
     *
     * A combination of the functions 'ion_ion_energy', 'ion_dipole_energy', 'dipole_dipole_energy' and 'ion_quadrupole_energy'.
     */
    inline double multipole_multipole_energy(double zA, double zB, const vec3 &muA, const vec3 &muB, const mat33 &quadA, const mat33 &quadB,
                                             const vec3 &r) const override {
        double r2 = r.squaredNorm();
        if (r2 < cutoff2) {
            double r1 = std::sqrt(r2);
            double q = r1 / cutoff;
            double kr = kappa * r1;
            double quadAtrace = quadA.trace();
            double quadBtrace = quadB.trace();

            double srf = static_cast<const T *>(this)->short_range_function(q);
            double dsrfq = static_cast<const T *>(this)->short_range_function_derivative(q) * q;
            double ddsrfq2 = static_cast<const T *>(this)->short_range_function_second_derivative(q) * q * q / 3.0;

            double angcor = (srf * (1.0 + kr) - dsrfq);
            double unicor = (srf * kr * kr / 3.0 - 2.0 / 3.0 * dsrfq * kr + ddsrfq2);
	    double muBdotr = muB.dot(r);
            vec3 field_dipoleB = (3.0 * muBdotr * r / r2 - muB) * (angcor + unicor) + muB * unicor;

            double ion_ion = zA * zB * srf * r2; // will later be divided by r3
            double ion_dipole = (zB * muA.dot(r) - zA * muBdotr) * angcor; // will later be divided by r3
            double dipole_dipole = -muA.dot(field_dipoleB); // will later be divided by r3
            double ion_quadrupole = zA * 0.5 * ( ( 3.0/r2*r.transpose()*quadB*r - quadBtrace ) * (angcor + unicor) + quadBtrace * unicor ); // will later be divided by r3
            ion_quadrupole += zB * 0.5 * ( ( 3.0/r2*r.transpose()*quadA*r - quadAtrace ) * (angcor + unicor) + quadAtrace * unicor );

            return (ion_ion + ion_dipole + dipole_dipole + ion_quadrupole) * std::exp(-kr) / r2 / r1;
        } else {
            return 0.0;
        }
    }

    /**
     * @brief interaction force between two point charges
     * @param zA point charge, UNIT: [ input charge ]
     * @param zB point charge, UNIT: [ input charge ]
     * @param r distance-vector between charges, @f$ {\bf r} = {\bf r}_{z_B} - {\bf r}_{z_A} @f$, UNIT: [ input length ]
     * @returns interaction force, UNIT: [ ( input charge )^2 / ( input length )^2 ]
     *
     * The force between two point charges is described by
     * @f[
     *     {\bf F}(z_A, z_B, {\bf r}) = z_B {\bf E}(z_A, {\bf r})
     * @f]
     * where @f$ {\bf E}(z_A, {\bf r}) @f$ is the field from ion A at the location of ion B.
     */
    inline vec3 ion_ion_force(double zA, double zB, const vec3 &r) const override { return zB * ion_field(zA, r); }

    /**
     * @brief interaction force between a point charges and a point dipole
     * @param z charge, UNIT: [ input charge ]
     * @param mu dipole moment, UNIT: [ ( input length ) x ( input charge ) ]
     * @param r distance-vector between dipole and charge, @f$ {\bf r} = {\bf r}_{\mu} - {\bf r}_z @f$, UNIT: [ input length ]
     * @returns interaction force, UNIT: [ ( input charge )^2 / ( input length )^2 ]
     *
     * @details The force between an ion and a dipole is decribed by
     * @f[
     *     {\bf F}(z, \boldsymbol{\mu}, {\bf r}) = z {\bf E}(\boldsymbol{\mu}, {\bf r})
     * @f]
     * where @f$ {\bf E}(\boldsymbol{\mu}, {\bf r}) @f$ is the field from the dipole at the location of the ion.
     */
    inline vec3 ion_dipole_force(double z, const vec3 &mu, const vec3 &r) const override {
        return z * dipole_field(mu, r);
    }

    /**
     * @brief interaction force between two point dipoles
     * @param muA dipole moment of particle A, UNIT: [ ( input length ) x ( input charge ) ]
     * @param muB dipole moment of particle B, UNIT: [ ( input length ) x ( input charge ) ]
     * @param r distance-vector between dipoles, @f[ {\bf r} = {\bf r}_{\mu_B} - {\bf r}_{\mu_A} @f], UNIT: [ input length ]
     * @returns interaction force, UNIT: [ ( input charge )^2 / ( input length )^2 ]
     *
     * @details The force between two dipoles is decribed by
     * @f[
     *     {\bf F}(\boldsymbol{\mu}_A, \boldsymbol{\mu}_B, {\bf r}) = {\bf F}_D(\boldsymbol{\mu}_A, \boldsymbol{\mu}_B,
     * {\bf r})\left( s(q) - qs^{\prime}(q)  + \frac{q^2}{3}s^{\prime\prime}(q) \right) + {\bf F}_I(\boldsymbol{\mu}_A,
     * \boldsymbol{\mu}_B, {\bf r})\left( s^{\prime\prime}(q)  - qs^{\prime\prime\prime}(q) \right)q^2
     * @f]
     * where the 'direct' (D) force contribution is
     * @f[
     *     {\bf F}_D(\boldsymbol{\mu}_A, \boldsymbol{\mu}_B, {\bf r}) = 3\frac{ 5 (\boldsymbol{\mu}_A \cdot {\bf
     * \hat{r}}) (\boldsymbol{\mu}_B \cdot {\bf \hat{r}}){\bf \hat{r}} - (\boldsymbol{\mu}_A \cdot
     * \boldsymbol{\mu}_B){\bf \hat{r}} - (\boldsymbol{\mu}_A \cdot {\bf \hat{r}})\boldsymbol{\mu}_B -
     * (\boldsymbol{\mu}_B \cdot {\bf \hat{r}})\boldsymbol{\mu}_A }{|{\bf r}|^4}
     * @f]
     * and the 'indirect' (I) force contribution is
     * @f[
     *     {\bf F}_I(\boldsymbol{\mu}_A, \boldsymbol{\mu}_B, {\bf r}) = \frac{ (\boldsymbol{\mu}_A \cdot {\bf \hat{r}})
     * (\boldsymbol{\mu}_B \cdot {\bf \hat{r}}){\bf \hat{r}}}{|{\bf r}|^4}.
     * @f]
     */
    inline vec3 dipole_dipole_force(const vec3 &muA, const vec3 &muB, const vec3 &r) const override {
        double r2 = r.squaredNorm();
        if (r2 < cutoff2) {
            double r1 = std::sqrt(r2);
            vec3 rh = r / r1;
            double q = r1 * invcutoff;
            double q2 = q * q;
            double kr = kappa * r1;
            double r4 = r2 * r2;
            double muAdotRh = muA.dot(rh);
            double muBdotRh = muB.dot(rh);
            vec3 forceD =
                3.0 * ((5.0 * muAdotRh * muBdotRh - muA.dot(muB)) * rh - muBdotRh * muA - muAdotRh * muB) / r4;
            double srf = static_cast<const T *>(this)->short_range_function(q);
            double dsrf = static_cast<const T *>(this)->short_range_function_derivative(q);
            double ddsrf = static_cast<const T *>(this)->short_range_function_second_derivative(q);
            double dddsrf = static_cast<const T *>(this)->short_range_function_third_derivative(q);
            forceD *= (srf * (1.0 + kr + kr * kr / 3.0) - q * dsrf * (1.0 + 2.0 / 3.0 * kr) + q2 / 3.0 * ddsrf);
            vec3 forceI = muAdotRh * muBdotRh * rh / r4;
            forceI *= (srf * (1.0 + kr) * kr * kr - q * dsrf * (3.0 * kr + 2.0) * kr + ddsrf * (1.0 + 3.0 * kr) * q2 - q2 * q * dddsrf);
            return (forceD + forceI) * std::exp(-kr);
        } else {
            return {0, 0, 0};
        }
    }

    /**
     * @brief interaction force between a point charge and a point quadrupole
     * @param z point charge, UNIT: [ input charge ]
     * @param quad point quadrupole, UNIT: [ ( input length )^2 x ( input charge ) ]
     * @param r distance-vector between particles, @f$ {\bf r} = {\bf r}_{Q} - {\bf r}_{z} @f$, UNIT: [ input length ]
     * @returns interaction force, UNIT: [ ( input charge )^2 / ( input length )^2 ]
     *
     * The force between a point charge and a point quadrupole is described by
     * @f[
     *     {\bf F}(z, Q, {\bf r}) = z {\bf E}(Q, {\bf r})
     * @f]
     * where @f$ {\bf E}(Q, {\bf r}) @f$ is the field from the quadrupole at the location of the ion.
     */
    inline vec3 ion_quadrupole_force(double z, const mat33 &quad, const vec3 &r) const override { return z * quadrupole_field(quad, r); }

    /**
     * @brief interaction force between two point multipoles
     * @param zA charge of particle A, UNIT: [ input charge ]
     * @param zB charge of particle B, UNIT: [ input charge ]
     * @param muA dipole moment of particle A, UNIT: [ ( input length ) x ( input charge ) ]
     * @param muB dipole moment of particle B, UNIT: [ ( input length ) x ( input charge ) ]
     * @param quadA point quadrupole of particle A, UNIT: [ ( input length )^2 x ( input charge ) ]
     * @param quadB point quadrupole of particle B, UNIT: [ ( input length )^2 x ( input charge ) ]
     * @param r distance-vector between dipoles, @f[ {\bf r} = {\bf r}_{\mu_B} - {\bf r}_{\mu_A} @f], UNIT: [ input length ]
     * @returns interaction force, UNIT: [ ( input charge )^2 / ( input length )^2 ]
     *
     * @details A combination of the functions 'ion_ion_force', 'ion_dipole_force', 'dipole_dipole_force' and 'ion_quadrupole_force'.
     */
    inline vec3 multipole_multipole_force(double zA, double zB, const vec3 &muA, const vec3 &muB, const mat33 &quadA, const mat33 &quadB,
                                          const vec3 &r) const override {
        double r2 = r.squaredNorm();
        if (r2 < cutoff2) {
            double r1 = std::sqrt(r2);
            double q = r1 * invcutoff;
            double q2 = q * q;
            double kr = kappa * r1;
            vec3 rh = r / r1;
            double muAdotRh = muA.dot(rh);
            double muBdotRh = muB.dot(rh);

            double srf = static_cast<const T *>(this)->short_range_function(q);
            double dsrfq = static_cast<const T *>(this)->short_range_function_derivative(q) * q;
            double ddsrfq2 = static_cast<const T *>(this)->short_range_function_second_derivative(q) * q2 / 3.0;
            double dddsrfq3 = static_cast<const T *>(this)->short_range_function_third_derivative(q) * q2 * q;

            double angcor = (srf * (1.0 + kr) - dsrfq);
            double unicor = (srf * kr - 2.0 * dsrfq) * kr / 3.0 + ddsrfq2;
            double totcor = unicor + angcor;
	    double r3corr = ( angcor * kr * kr - dsrfq * 2.0 * (1.0 + kr) * kr + 3.0 * ddsrfq2 * (1.0 + 3.0 * kr) - dddsrfq3);

            vec3 ion_ion = zB * zA * r * angcor * r1;
            vec3 ion_dipole = zA * ((3.0 * muBdotRh * rh - muB) * totcor + muB * unicor);
            ion_dipole += zB * ((3.0 * muAdotRh * rh - muA) * totcor + muA * unicor);
            ion_dipole *= r1;
            vec3 forceD = 3.0 * ((5.0 * muAdotRh * muBdotRh - muA.dot(muB)) * rh - muBdotRh * muA - muAdotRh * muB) * totcor;
            vec3 dipole_dipole = (forceD + muAdotRh * muBdotRh * rh * r3corr);
            double quadfactor = 1.0/r2*r.transpose()*quadB*r;
            vec3 fieldD = 3.0 * (-(5.0 * quadfactor - quadB.trace()) * rh + quadB*rh + quadB.transpose()*rh) * totcor;
            vec3 ion_quadrupole = zA * 0.5 * (fieldD - quadfactor * rh * r3corr);
            quadfactor = 1.0/r2*r.transpose()*quadA*r;
            fieldD = 3.0 * ((5.0 * quadfactor - quadA.trace()) * rh - quadA*rh - quadA.transpose()*rh) * totcor;
            ion_quadrupole += zB * 0.5 * (fieldD + quadfactor * rh * r3corr);

            return (ion_ion + ion_dipole + dipole_dipole + ion_quadrupole) * std::exp(-kr) / r2 / r2;
        } else {
            return {0, 0, 0};
        }
    }

    /**
     * @brief torque exerted on point dipole due to field
     * @param mu dipole moment, UNIT: [ ( input length ) x ( input charge ) ]
     * @param E field, UNIT: [ ( input charge unit ) / ( input length unit )^2 ]
     * @returns torque, UNIT: [ ( input charge )^2 / ( input length ) ]
     *
     * @details The torque on a dipole in a field is described by
     * @f$
     *     \boldsymbol{\tau} = \boldsymbol{\mu} \times \boldsymbol{E}
     * @f$
     * 
     * @warning Not tested!
     */
    inline vec3 dipole_torque(const vec3 &mu, const vec3 &E) const { return mu.cross(E); }

    /**
     * @brief Self-energy for all type of interactions
     * @param squared_moments vector with square moments, i.e. charge squared and dipole moment squared, UNIT: [ ( input charge )^2 , ( input length )^2 x ( input charge )^2 , ... ]
     * @returns self-energy, UNIT: [ ( input charge )^2 / ( input length ) ]
     *
     * @details The self-energy is described by
     * @f$
     *     u_{self} = p_1 \frac{z^2}{R_c} + p_2 \frac{|\boldsymbol{\mu}|^2}{R_c^3} + \cdots
     * @f$
     * where @f$ p_i @f$ is the prefactor for the self-energy for species 'i'.
     * Here i=0 represent ions, i=1 represent dipoles etc.
     */
    inline double self_energy(const std::array<double, 2> &squared_moments) const {
        assert(selfEnergyFunctor != nullptr);
        return selfEnergyFunctor(squared_moments);
    }

    /**
     * @brief Compensating term for non-neutral systems
     * @param charges Charges of particles, UNIT: [ input charge ]
     * @param volume Volume of unit-cell, UNIT: [ ( input length )^3 ]
     * @returns energy, UNIT: [ ( input charge )^2 / ( input length ) ]
     * @note DOI:10.1021/jp951011v
     * @warning Not tested!
     */
    inline double neutralization_energy(const std::vector<double> &charges, double volume) const override {
        double squaredSumQ = 0.0;
        for (unsigned int i = 0; i < charges.size(); i++)
            squaredSumQ += charges.at(i);
        return ((this)->chi / 2.0 / volume * squaredSumQ);
    }
};

// -------------- Plain ---------------

/**
 * @brief No truncation scheme, cutoff = infinity
 * @warning Neutralization-scheme should not be used using an infinite cut-off
 */
class Plain : public EnergyImplementation<Plain> {
  public:
    inline Plain(double debye_length = infinity)
        : EnergyImplementation(Scheme::plain, std::sqrt(std::numeric_limits<double>::max()), debye_length) {
        name = "plain";
        dipolar_selfenergy = true;
        doi = "Premier mémoire sur l’électricité et le magnétisme by Charles-Augustin de Coulomb"; // :P
        setSelfEnergyPrefactor({0.0, 0.0});
        T0 = short_range_function_derivative(1.0) - short_range_function(1.0) + short_range_function(0.0);
        chi = -2.0 * std::acos(-1.0) * cutoff2; // should not be used!
    };
    inline double short_range_function(double) const override { return 1.0; };
    inline double short_range_function_derivative(double) const override { return 0.0; }
    inline double short_range_function_second_derivative(double) const override { return 0.0; }
    inline double short_range_function_third_derivative(double) const override { return 0.0; }
#ifdef NLOHMANN_JSON_HPP
    inline Plain(const nlohmann::json &j) : Plain(j.value("debyelength", infinity)) {}

  private:
    inline void _to_json(nlohmann::json &) const override {}
#endif
};

// -------------- Ewald real-space ---------------

/**
 * @brief Ewald real-space scheme
 *
 * @note The implemented charge-compensation for Ewald differes from that of in DOI:10.1021/ct400626b where chi = -pi /
 * alpha2. This expression is only correct if integration is over all space, not just the unit-cell, cf. Eq. 14
 * in 10.1021/jp951011v. Thus the implemented expression is roughly -pi / alpha2 for alpha > ~2-3. User beware!
 */
class Ewald : public EnergyImplementation<Ewald> {
    double alpha, alpha2;                  //!< Damping-parameter
    double alphaRed, alphaRed2, alphaRed3; //!< Reduced damping-parameter, and squared
    double eps_sur;                        //!< Dielectric constant of the surrounding medium
    //double debye_length;                   //!< Debye-length
    double kappa, kappa2;                  //!< Inverse Debye-length
    double beta, beta2, beta3;             //!< Inverse ( twice Debye-length times damping-parameter )
    const double pi_sqrt = 2.0 * std::sqrt(std::atan(1.0));
    const double pi = 4.0 * std::atan(1.0);

  public:
    /**
     * @param cutoff distance cutoff
     * @param alpha damping-parameter
     */
    inline Ewald(double cutoff, double alpha, double eps_sur = infinity, double debye_length = infinity)
        : EnergyImplementation(Scheme::ewald, cutoff), alpha(alpha), eps_sur(eps_sur) {
        name = "Ewald real-space";
        dipolar_selfenergy = true;
        doi = "10.1002/andp.19213690304";
        alpha2 = alpha * alpha;
        alphaRed = alpha * cutoff;
        alphaRed2 = alphaRed * alphaRed;
        alphaRed3 = alphaRed2 * alphaRed;
        if (eps_sur < 1.0)
            eps_sur = infinity;
        T0 = (std::isinf(eps_sur)) ? 1.0 : 2.0 * (eps_sur - 1.0) / (2.0 * eps_sur + 1.0);
        chi =
            (2.0 * alphaRed * exp(-alphaRed2) / pi_sqrt + (-2.0 * alphaRed2 + 1) * erfc(alphaRed) - 1.0) * pi / alpha2; // -pi / alpha^2 according to DOI:10.1021/ct400626b
        kappa = 1.0 / debye_length;
        kappa2 = kappa * kappa;
        beta = kappa / (2.0 * alpha);
        beta2 = beta * beta;
        beta3 = beta2 * beta;
<<<<<<< HEAD
        self_energy_prefactor = {
            -alphaRed / pi_sqrt * (std::exp(-beta2) - pi_sqrt * beta * std::erfc(beta)),
            -alphaRed3 / pi_sqrt * 2.0 / 3.0 *
                (2.0 * pi_sqrt * beta3 * std::erfc(beta) + (1.0 - 2.0 * beta2) * std::exp(-beta2))}; // ion-quadrupole self-energy term: 4.0 / 9.0 * alphaRed3 / pi_sqrt
=======
        setSelfEnergyPrefactor(
            {-alphaRed / pi_sqrt * (std::exp(-beta2) - pi_sqrt * beta * std::erfc(beta)),
             -alphaRed3 * 2.0 / 3.0 / pi_sqrt *
                 (2.0 * pi_sqrt * beta3 * std::erfc(beta) + (1.0 - 2.0 * beta2) * std::exp(-beta2))});
>>>>>>> 788dda6b
    }

    inline double short_range_function(double q) const override {
        return 0.5 *
               (std::erfc(alphaRed * q + beta) * std::exp(4.0 * alphaRed * beta * q) + std::erfc(alphaRed * q - beta));
    }
    inline double short_range_function_derivative(double q) const override {
        double expC = std::exp(-powi(alphaRed * q - beta, 2));
        double erfcC = std::erfc(alphaRed * q + beta);
        return (-2.0 * alphaRed / pi_sqrt * expC + 2.0 * alphaRed * beta * erfcC * std::exp(4.0 * alphaRed * beta * q));
    }
    inline double short_range_function_second_derivative(double q) const override {
        double expC = std::exp(-powi(alphaRed * q - beta, 2));
        double erfcC = std::erfc(alphaRed * q + beta);
        return (4.0 * alphaRed2 / pi_sqrt * (alphaRed * q - 2.0 * beta) * expC +
                8.0 * alphaRed2 * beta2 * erfcC * std::exp(4.0 * alphaRed * beta * q));
    }
    inline double short_range_function_third_derivative(double q) const override {
        double expC = std::exp(-powi(alphaRed * q - beta, 2));
        double erfcC = std::erfc(alphaRed * q + beta);
        return (4.0 * alphaRed3 / pi_sqrt *
                    (1.0 - 2.0 * (alphaRed * q - 2.0 * beta) * (alphaRed * q - beta) - 4.0 * beta2) * expC +
                32.0 * alphaRed3 * beta3 * erfcC * std::exp(4.0 * alphaRed * beta * q));
    }

    /**
     * @brief Reciprocal-space energy
     * @param positions Positions of particles
     * @param charges Charges of particles
     * @param dipoles Dipole moments of particles
     * @param L Dimensions of unit-cell
     * @param nmax Cut-off in reciprocal-space
     * @note Uses spherical cut-off in summation
     */
    inline double reciprocal_energy(const std::vector<vec3> &positions, const std::vector<double> &charges,
                                    const std::vector<vec3> &dipoles, const vec3 &L, int nmax) const {

        assert(positions.size() == charges.size());
        assert(positions.size() == dipoles.size());

        double volume = L[0] * L[1] * L[2];
        std::vector<vec3> kvec;
        std::vector<double> Ak;
        // kvec.reserve( expected_size_of_kvec ); // speeds up push_back below
        // Ak.reserve( expected_size_of_Ak ); // speeds up push_back below
        for (int nx = -nmax; nx < nmax + 1; nx++) {
            for (int ny = -nmax; ny < nmax + 1; ny++) {
                for (int nz = -nmax; nz < nmax + 1; nz++) {
                    vec3 kv = {2.0 * pi * nx / L[0], 2.0 * pi * ny / L[1], 2.0 * pi * nz / L[2]};
                    double k2 = kv.squaredNorm() + kappa2;
                    vec3 nv = {double(nx), double(ny), double(nz)};
                    double nv1 = nv.squaredNorm();
                    if (nv1 > 0) {
                        if (nv1 <= nmax * nmax) {
                            kvec.push_back(kv);
                            Ak.push_back(std::exp(-k2 / (4.0 * alpha2) - beta2) / k2);
                        }
                    }
                }
            }
        }

        assert(kvec.size() == Ak.size());

        double E = 0.0;
        for (size_t k = 0; k < kvec.size(); k++) {
            std::complex<double> Qq(0.0, 0.0);
            std::complex<double> Qmu(0.0, 0.0);
            for (size_t i = 0; i < positions.size(); i++) {
                double kDotR = kvec[k].dot(positions[i]);
                double coskDotR = std::cos(kDotR);
                double sinkDotR = std::sin(kDotR);
                Qq += charges[i] * std::complex<double>(coskDotR, sinkDotR);
                Qmu += dipoles[i].dot(kvec[k]) * std::complex<double>(-sinkDotR, coskDotR);
            }
            std::complex<double> Q = Qq + Qmu;
            E += (powi(std::abs(Q), 2) * Ak[k]);
        }
        return (E * 2.0 * pi / volume);
    }

    /**
     * @brief Surface-term
     * @param positions Positions of particles
     * @param charges Charges of particles
     * @param dipoles Dipole moments of particles
     * @param volume Volume of unit-cell
     */
    inline double surface_energy(const std::vector<vec3> &positions, const std::vector<double> &charges,
                                 const std::vector<vec3> &dipoles, double volume) const {
        assert(positions.size() == charges.size());
        assert(positions.size() == dipoles.size());
        vec3 sum_r_charges = {0.0, 0.0, 0.0};
        vec3 sum_dipoles = {0.0, 0.0, 0.0};
        for (size_t i = 0; i < positions.size(); i++) {
            sum_r_charges += positions[i] * charges[i];
            sum_dipoles += dipoles[i];
        }
        double sqDipoles =
            sum_r_charges.dot(sum_r_charges) + 2.0 * sum_r_charges.dot(sum_dipoles) + sum_dipoles.dot(sum_dipoles);

        return (2.0 * pi / (2.0 * eps_sur + 1.0) / volume * sqDipoles);
    }

#ifdef NLOHMANN_JSON_HPP
    inline Ewald(const nlohmann::json &j)
        : Ewald(j.at("cutoff").get<double>(), j.at("alpha").get<double>(), j.value("epss", infinity),
                j.value("debyelength", infinity)) {}

  private:
    inline void _to_json(nlohmann::json &j) const override {
        j = {{ "alpha", alpha }};
        if (std::isinf(eps_sur))
            j["epss"] = "inf";
        else
            j["epss"] = eps_sur;
    }
#endif
};

// -------------- Reaction-field ---------------

/**
 * @brief Reaction-field scheme
 */
class ReactionField : public EnergyImplementation<ReactionField> {
  private:
    double epsRF; //!< Relative permittivity of the surrounding medium
    double epsr;  //!< Relative permittivity of the dispersing medium
    bool shifted; //!< Shifted to zero potential at the cut-off
    const double pi = 4.0 * std::atan(1.0);

  public:
    /**
     * @param cutoff distance cutoff
     * @param epsRF relative dielectric constant of the surrounding
     * @param epsr relative dielectric constant of the sample
     * @param shifted shifted potential
     */
    inline ReactionField(double cutoff, double epsRF, double epsr, bool shifted)
        : EnergyImplementation(Scheme::reactionfield, cutoff), epsRF(epsRF), epsr(epsr), shifted(shifted) {
        name = "Reaction-field";
        dipolar_selfenergy = true;
        doi = "10.1080/00268977300102101";
        //epsRF = epsRF;
        //epsr = epsr;
        //shifted = shifted;
        setSelfEnergyPrefactor({-3.0 * epsRF * double(shifted) / (4.0 * epsRF + 2.0 * epsr),
                                 -(2.0 * epsRF - 2.0 * epsr) / (2.0 * (2.0 * epsRF + epsr))});
        T0 = short_range_function_derivative(1.0) - short_range_function(1.0) + short_range_function(0.0);
        chi = -6.0 * cutoff * cutoff * pi * ((-10.0 * double(shifted) / 3.0 + 4.0) * epsRF + epsr) /
              ((5.0 * (2.0 * epsRF + epsr)));
    }

    inline double short_range_function(double q) const override {
        return (1.0 + (epsRF - epsr) * q * q * q / (2.0 * epsRF + epsr) -
                3.0 * epsRF * q / (2.0 * epsRF + epsr) * double(shifted));
    }
    inline double short_range_function_derivative(double q) const override {
        return (3.0 * (epsRF - epsr) * q * q / (2.0 * epsRF + epsr) -
                3.0 * epsRF * double(shifted) / (2.0 * epsRF + epsr));
    }
    inline double short_range_function_second_derivative(double q) const override {
        return 6.0 * (epsRF - epsr) * q / (2.0 * epsRF + epsr);
    }
    inline double short_range_function_third_derivative(double) const override {
        return 6.0 * (epsRF - epsr) / (2.0 * epsRF + epsr);
    }

#ifdef NLOHMANN_JSON_HPP
    /** Construct using JSON object looking for the keywords `cutoff`, `epsRF`, `epsr`, and `shifted` */
    inline ReactionField(const nlohmann::json &j)
        : ReactionField(j.at("cutoff").get<double>(), j.at("epsRF").get<double>(), j.at("epsr").get<double>(),
                        j.at("shifted").get<bool>()) {}

  private:
    inline void _to_json(nlohmann::json &j) const override {
        j = {{"epsr", epsr}, {"epsRF", epsRF}, { "shifted", shifted }};
    }
#endif
};

// -------------- Zahn ---------------

/**
 * @brief Zahn scheme
 */
class Zahn : public EnergyImplementation<Zahn> {
  private:
    double alpha;               //!< Damping-parameter
    double alphaRed, alphaRed2; //!< Reduced damping-parameter, and squared
    const double pi_sqrt = 2.0 * std::sqrt(std::atan(1.0));
    const double pi = 4.0 * std::atan(1.0);

  public:
    /**
     * @brief Contructor
     * @param cutoff distance cutoff
     * @param alpha damping-parameter
     */
    inline Zahn(double cutoff, double alpha) : EnergyImplementation(Scheme::zahn, cutoff), alpha(alpha) {
        name = "Zahn";
        dipolar_selfenergy = false;
        doi = "10.1021/jp025949h";
        alphaRed = alpha * cutoff;
        alphaRed2 = alphaRed * alphaRed;
        setSelfEnergyPrefactor({-alphaRed * (1.0 - std::exp(-alphaRed2)) / pi_sqrt + 0.5 * std::erfc(alphaRed),
                                 0.0}); // Dipole self-energy undefined!
        T0 = short_range_function_derivative(1.0) - short_range_function(1.0) + short_range_function(0.0);
        chi = -(2.0 * (alphaRed * (alphaRed2 - 3.0) * std::exp(-alphaRed2) -
                       0.5 * std::sqrt(pi) * ((7.0 - 3.0 / alphaRed2) * std::erf(alphaRed) - 7.0) * alphaRed2)) *
              cutoff * cutoff * std::sqrt(pi) / (3.0 * alphaRed2);
    }

    inline double short_range_function(double q) const override {
        return (std::erfc(alphaRed * q) -
                (q - 1.0) * q * (std::erfc(alphaRed) + 2.0 * alphaRed * std::exp(-alphaRed2) / pi_sqrt));
    }
    inline double short_range_function_derivative(double q) const override {
        return (-(4.0 * (0.5 * std::exp(-alphaRed2 * q * q) * alphaRed +
                         (alphaRed * std::exp(-alphaRed2) + 0.5 * pi_sqrt * std::erfc(alphaRed)) * (q - 0.5))) /
                pi_sqrt);
    }
    inline double short_range_function_second_derivative(double q) const override {
        return (4.0 * (alphaRed2 * alphaRed * q * std::exp(-alphaRed2 * q * q) - alphaRed * std::exp(-alphaRed2) -
                       0.5 * pi_sqrt * std::erfc(alphaRed))) /
               pi_sqrt;
    }
    inline double short_range_function_third_derivative(double q) const override {
        return (-8.0 * std::exp(-alphaRed2 * q * q) * (alphaRed2 * q * q - 0.5) * alphaRed2 * alphaRed / pi_sqrt);
    }

#ifdef NLOHMANN_JSON_HPP
    /** Construct from JSON object, looking for keywords `cutoff`, `alpha` */
    inline Zahn(const nlohmann::json &j) : Zahn(j.at("cutoff").get<double>(), j.at("alpha").get<double>()) {}

  private:
    inline void _to_json(nlohmann::json &j) const override {
        j = {{ "alpha", alpha }};
    }
#endif
};

// -------------- Fennell ---------------

/**
 * @brief Fennell scheme
 */
class Fennell : public EnergyImplementation<Fennell> {
  private:
    double alpha;               //!< Damping-parameter
    double alphaRed, alphaRed2; //!< Reduced damping-parameter, and squared
    const double pi_sqrt = 2.0 * std::sqrt(std::atan(1.0));
    const double pi = 4.0 * std::atan(1.0);

  public:
    /**
     * @param cutoff distance cutoff
     * @param alpha damping-parameter
     */
    inline Fennell(double cutoff, double alpha) : EnergyImplementation(Scheme::fennell, cutoff), alpha(alpha) {
        name = "Fennell";
        dipolar_selfenergy = false;
        doi = "10.1063/1.2206581";
        alphaRed = alpha * cutoff;
        alphaRed2 = alphaRed * alphaRed;
        setSelfEnergyPrefactor({-alphaRed * (1.0 + std::exp(-alphaRed2)) / pi_sqrt - std::erfc(alphaRed),
                                 0.0}); // Dipole self-energy undefined!
        T0 = short_range_function_derivative(1.0) - short_range_function(1.0) + short_range_function(0.0);
        chi = (2.0 * ((alphaRed2 + 3.0) * alphaRed * std::exp(-alphaRed2) +
                      0.5 * (std::erf(alphaRed) * alphaRed2 - alphaRed2 - 3.0 * std::erf(alphaRed)) * std::sqrt(pi))) *
              std::sqrt(pi) * cutoff * cutoff / (3.0 * alphaRed2);
    }

    inline double short_range_function(double q) const override {
        return (std::erfc(alphaRed * q) - q * std::erfc(alphaRed) +
                (q - 1.0) * q * (std::erfc(alphaRed) + 2.0 * alphaRed * std::exp(-alphaRed2) / pi_sqrt));
    }
    inline double short_range_function_derivative(double q) const override {
        return (2.0 * alphaRed * (2.0 * (q - 0.5) * std::exp(-alphaRed2) - std::exp(-alphaRed2 * q * q)) / pi_sqrt +
                2.0 * std::erfc(alphaRed) * (q - 1.0));
    }
    inline double short_range_function_second_derivative(double q) const override {
        return (4.0 * alphaRed * (alphaRed2 * q * std::exp(-alphaRed2 * q * q) + std::exp(-alphaRed2)) / pi_sqrt +
                2.0 * std::erfc(alphaRed));
    }
    inline double short_range_function_third_derivative(double q) const override {
        return 4.0 * alphaRed2 * alphaRed * (1.0 - 2.0 * alphaRed2 * q * q) * std::exp(-alphaRed2 * q * q) / pi_sqrt;
    }

#ifdef NLOHMANN_JSON_HPP
    /** Construct from JSON object, looking for `cutoff`, `alpha` */
    inline Fennell(const nlohmann::json &j) : Fennell(j.at("cutoff").get<double>(), j.at("alpha").get<double>()) {}

  private:
    inline void _to_json(nlohmann::json &j) const override {
        j = {{ "alpha", alpha }};
    }
#endif
};

// -------------- Zero-dipole ---------------

/**
 * @brief Zero-dipole scheme
 */
class ZeroDipole : public EnergyImplementation<ZeroDipole> {
  private:
    double alpha;               //!< Damping-parameter
    double alphaRed, alphaRed2; //!< Reduced damping-parameter, and squared
    const double pi_sqrt = 2.0 * std::sqrt(std::atan(1.0));
    const double pi = 4.0 * std::atan(1.0);

  public:
    /**
     * @param cutoff distance cutoff
     * @param alpha damping-parameter
     */
    inline ZeroDipole(double cutoff, double alpha) : EnergyImplementation(Scheme::zerodipole, cutoff), alpha(alpha) {
        name = "ZeroDipole";
        dipolar_selfenergy = true;
        doi = "10.1063/1.3582791";
        alphaRed = alpha * cutoff;
        alphaRed2 = alphaRed * alphaRed;
        setSelfEnergyPrefactor({-alphaRed * (1.0 + 0.5 * std::exp(-alphaRed2)) / pi_sqrt - 0.75 * std::erfc(alphaRed),
                                 -alphaRed * (2.0 * alphaRed2 * (1.0 / 3.0) + std::exp(-alphaRed2)) / pi_sqrt -
                                     0.5 * std::erfc(alphaRed)});
        T0 = short_range_function_derivative(1.0) - short_range_function(1.0) + short_range_function(0.0);
        chi = cutoff * cutoff *
              ((6.0 * alphaRed2 - 15.0) * std::erf(alphaRed) * pi - 6.0 * pi * alphaRed2 +
               (8.0 * alphaRed2 + 30.0) * alphaRed * std::exp(-alphaRed2) * std::sqrt(pi)) /
              (15.0 * alphaRed2);
    }

    inline double short_range_function(double q) const override {
        return (std::erfc(alphaRed * q) - q * std::erfc(alphaRed) +
                0.5 * (q * q - 1.0) * q * (std::erfc(alphaRed) + 2.0 * alphaRed * std::exp(-alphaRed2) / pi_sqrt));
    }
    inline double short_range_function_derivative(double q) const override {
        return (alphaRed * ((3.0 * q * q - 1.0) * std::exp(-alphaRed2) - 2.0 * std::exp(-alphaRed2 * q * q)) / pi_sqrt +
                1.5 * std::erfc(alphaRed) * (q * q - 1.0));
    }
    inline double short_range_function_second_derivative(double q) const override {
        return (2.0 * alphaRed * q * (2.0 * alphaRed2 * std::exp(-alphaRed2 * q * q) + 3.0 * std::exp(-alphaRed2)) /
                    pi_sqrt +
                3.0 * q * std::erfc(alphaRed));
    }
    inline double short_range_function_third_derivative(double q) const override {
        return (2.0 * alphaRed *
                    (2.0 * alphaRed2 * (1.0 - 2.0 * alphaRed2 * q * q) * std::exp(-alphaRed2 * q * q) +
                     3.0 * std::exp(-alphaRed2)) /
                    pi_sqrt +
                3.0 * std::erfc(alphaRed));
    }

#ifdef NLOHMANN_JSON_HPP
    /** Construct from JSON object, looking for `cutoff`, `alpha` */
    inline ZeroDipole(const nlohmann::json &j)
        : ZeroDipole(j.at("cutoff").get<double>(), j.at("alpha").get<double>()) {}

  private:
    inline void _to_json(nlohmann::json &j) const override {
        j = {{ "alpha", alpha }};
    }
#endif
};

// -------------- Wolf ---------------

/**
 * @brief Wolf scheme
 */
class Wolf : public EnergyImplementation<Wolf> {
  private:
    double alpha;               //!< Damping-parameter
    double alphaRed, alphaRed2; //!< Reduced damping-parameter, and squared
    const double pi_sqrt = 2.0 * std::sqrt(std::atan(1.0));
    const double pi = 4.0 * std::atan(1.0);

  public:
    /**
     * @param cutoff distance cutoff
     * @param alpha damping-parameter
     */
    inline Wolf(double cutoff, double alpha) : EnergyImplementation(Scheme::wolf, cutoff), alpha(alpha) {
        name = "Wolf";
        dipolar_selfenergy = true;
        doi = "10.1063/1.478738";
        alphaRed = alpha * cutoff;
        alphaRed2 = alphaRed * alphaRed;
        setSelfEnergyPrefactor({-alphaRed / pi_sqrt - std::erfc(alphaRed) / 2.0,
                                 -powi(alphaRed, 3) * 2.0 / 3.0 / pi_sqrt});
        T0 = short_range_function_derivative(1.0) - short_range_function(1.0) + short_range_function(0.0);
        chi = 2.0 * std::sqrt(pi) * cutoff * cutoff *
              (3.0 * std::exp(-alphaRed2) * alphaRed -
               std::sqrt(pi) * (std::erfc(alphaRed) * alphaRed2 + 3.0 * std::erf(alphaRed) * 0.5)) /
              (3.0 * alphaRed2);
    }

    inline double short_range_function(double q) const override {
        return (std::erfc(alphaRed * q) - q * std::erfc(alphaRed));
    }
    inline double short_range_function_derivative(double q) const override {
        return (-2.0 * std::exp(-alphaRed2 * q * q) * alphaRed / pi_sqrt - std::erfc(alphaRed));
    }
    inline double short_range_function_second_derivative(double q) const override {
        return 4.0 * std::exp(-alphaRed2 * q * q) * alphaRed2 * alphaRed * q / pi_sqrt;
    }
    inline double short_range_function_third_derivative(double q) const override {
        return -8.0 * std::exp(-alphaRed2 * q * q) * alphaRed2 * alphaRed * (alphaRed2 * q * q - 0.5) / pi_sqrt;
    }

#ifdef NLOHMANN_JSON_HPP
    /** Construct from JSON object, looking for `cutoff`, `alpha` */
    inline Wolf(const nlohmann::json &j) : Wolf(j.at("cutoff").get<double>(), j.at("alpha").get<double>()) {}

  private:
    inline void _to_json(nlohmann::json &j) const override {
        j = {{ "alpha", alpha }};
    }
#endif
};

// -------------- qPotential ---------------
template <int order> class qPotentialFixedOrder : public EnergyImplementation<qPotentialFixedOrder<order>> {
  public:
    typedef EnergyImplementation<qPotentialFixedOrder<order>> base;
    using base::chi;
    using base::name;
    using base::T0;
    /**
     * @param cutoff distance cutoff
     * @param order number of moments to cancel
     */
    inline qPotentialFixedOrder(double cutoff) : base(Scheme::qpotential, cutoff) {
        name = "qpotential";
        this->dipolar_selfenergy = true;
        this->doi = "10.1039/c9cp03875b";
        this->setSelfEnergyPrefactor({-0.5, -0.5});
        T0 = short_range_function_derivative(1.0) - short_range_function(1.0) + short_range_function(0.0);
        chi = -86459.0 * std::acos(-1.0) * cutoff * cutoff / 235620.0;
    }

    inline double short_range_function(double q) const override { return qPochhammerSymbol(q, 0, order); }
    inline double short_range_function_derivative(double q) const override {
        return qPochhammerSymbolDerivative(q, 0, order);
    }
    inline double short_range_function_second_derivative(double q) const override {
        return qPochhammerSymbolSecondDerivative(q, 0, order);
    }
    inline double short_range_function_third_derivative(double q) const override {
        return qPochhammerSymbolThirdDerivative(q, 0, order);
    }

#ifdef NLOHMANN_JSON_HPP
    inline qPotentialFixedOrder(const nlohmann::json &j) : qPotentialFixedOrder(j.at("cutoff").get<double>()) {}

  private:
    inline void _to_json(nlohmann::json &j) const override {
        j = {{ "order", order }};
    }
#endif
};

/**
 * @brief qPotential scheme
 * @note http://dx.doi.org/10/c5fr
 *
 * The short-ranged function is
 *
 * @f[
 * S(q) = \prod_{n=1}^{\text{order}}(1-q^n)
 * @f]
 */
class qPotential : public EnergyImplementation<qPotential> {
  private:
    int order; //!< Number of moments to cancel

  public:
    /**
     * @param cutoff distance cutoff
     * @param order number of moments to cancel
     */
    inline qPotential(double cutoff, int order) : EnergyImplementation(Scheme::qpotential, cutoff), order(order) {
        name = "qpotential";
        dipolar_selfenergy = true;
        doi = "10.1039/c9cp03875b";
        setSelfEnergyPrefactor({-0.5, -0.5});
        T0 = short_range_function_derivative(1.0) - short_range_function(1.0) + short_range_function(0.0);
        chi = 0.0; // -Pi*Rc^2 * [  2/3   7/15  17/42 146/385  86459/235620 ]
    }

    inline double short_range_function(double q) const override { return qPochhammerSymbol(q, 0, order); }
    inline double short_range_function_derivative(double q) const override {
        return qPochhammerSymbolDerivative(q, 0, order);
    }
    inline double short_range_function_second_derivative(double q) const override {
        return qPochhammerSymbolSecondDerivative(q, 0, order);
    }
    inline double short_range_function_third_derivative(double q) const override {
        return qPochhammerSymbolThirdDerivative(q, 0, order);
    }

#ifdef NLOHMANN_JSON_HPP
    /** Construct from JSON object, looking for `cutoff`, `order` */
    inline qPotential(const nlohmann::json &j)
        : qPotential(j.at("cutoff").get<double>(), j.at("order").get<double>()) {}

  private:
    inline void _to_json(nlohmann::json &j) const override {
        j = {{ "order", order }};
    }
#endif
};

/**
 * @brief Poisson scheme with and without specified Debye-length
 *
 * A general scheme which pending two parameters `C` and `D` can model several different pair-potentials.
 * The short-ranged function is
 *
 * @f[
 * S(q) = (1-\tilde{q})^{D+1}\sum_{c=0}^{C-1}\frac{C-c}{C}{D-1+c\choose c}\tilde{q}^c
 * @f]
 * where `C` is the number of cancelled derivatives at origin -2 (starting from second derivative),
 * and  `D` is the number of cancelled derivatives at the cut-off (starting from zeroth derivative)
 *
 * For infinite Debye-length the following holds:
 *
 * Type         | `C` | `D` | Reference / Comment
 * ------------ | --- | --- | ----------------------
 * `plain`      |  1  | -1  | Plain Coulomb
 * `wolf`       |  1  |  0  | Undamped Wolf, doi:10.1063/1.478738
 * `fennell`    |  1  |  1  | Levitt/undamped Fennell, doi:10/fp959p or 10/bqgmv2
 * `kale`       |  1  |  2  | Kale, doi:10/csh8bg
 * `mccann`     |  1  |  3  | McCann, doi:10.1021/ct300961
 * `fukuda`     |  2  |  1  | Undamped Fukuda, doi:10.1063/1.3582791
 * `markland`   |  2  |  2  | Markland, doi:10.1016/j.cplett.2008.09.019
 * `stenqvist`  |  3  |  3  | Stenqvist, doi:10/c5fr
 * `fanourgakis`|  4  |  3  | Fanourgakis, doi:10.1063/1.3216520
 *
 *  More info:
 *
 *  - http://dx.doi.org/10.1088/1367-2630/ab1ec1
 *
 * @warning Need to fix Yukawa-dipole self-energy
 */
class Poisson : public EnergyImplementation<Poisson> {
  private:
    signed int C, D;            //!< Derivative cancelling-parameters
    double kappaRed, kappaRed2; //!< Debye-length
    double yukawa_denom, binomCDC;
    bool yukawa;

  public:
    /**
     * @param cutoff Spherical cutoff distance
     * @param C number of cancelled derivatives at origin -2 (starting from second derivative)
     * @param D number of cancelled derivatives at the cut-off (starting from zeroth derivative)
     * @param debye_length Debye screening length (infinite by default)
     */
    inline Poisson(double cutoff, signed int C, signed int D, double debye_length = infinity)
        : EnergyImplementation(Scheme::poisson, cutoff, debye_length), C(C), D(D) {
        if ( C < 1 )
            throw std::runtime_error("`C` must be larger than zero");
        if ( ( D < -1 ) && ( D != -C ) )
            throw std::runtime_error("If `D` is less than negative one, then it has to equal negative `C`");
        if ( ( D == 0 ) && ( C != 1 ) )
            throw std::runtime_error("If `D` is zero, then `C` has to equal one ");
        name = "poisson";
        dipolar_selfenergy = true;
        if(C < 2)
            dipolar_selfenergy = false;
        doi = "10/c5fr";
        double a1 = -double(C + D) / double(C);
        kappaRed = 0.0;
        yukawa = false;
        if( !std::isinf(debye_length) ) {
            kappaRed = cutoff / debye_length;
            if (std::fabs(kappaRed) > 1e-6) {
                yukawa = true;
                kappaRed2 = kappaRed * kappaRed;
                yukawa_denom = 1.0 / (1.0 - std::exp(2.0 * kappaRed));
                a1 *= -2.0 * kappaRed * yukawa_denom;
            }
        }
        binomCDC = 0.0;
        if( D != -C )
            binomCDC = double(binomial(C + D, C) * D);
        setSelfEnergyPrefactor({0.5 * a1, 0.0}); // Dipole self-energy seems to be 0 for C >= 2
        if (C == 2)
            setSelfEnergyPrefactor({0.5 * a1, -double(D) * (double(D * D) + 3.0 * double(D) + 2.0) / 12.0});
        T0 = short_range_function_derivative(1.0) - short_range_function(1.0) +
             short_range_function(0.0); // Is this OK for Yukawa-interactions?
        chi = -2.0 * std::acos(-1.0) * cutoff * cutoff * (1.0 + double(C)) * (2.0 + double(C)) /
              (3.0 * double(D + 1 + C) *
               double(D + 2 + C)); // not confirmed, but have worked for all tested values of 'C' and 'D'
    }

    inline double short_range_function(double q) const override {
        if( D == -C )
            return 1.0;
        double tmp = 0;
        double qp = q;
        if (yukawa)
            qp = (1.0 - std::exp(2.0 * kappaRed * q)) * yukawa_denom;
        if( ( D == 0 ) && ( C == 1 ) )
            return ( 1.0 - qp );
        for (signed int c = 0; c < C; c++)
            tmp += double(binomial(D - 1 + c, c)) * double(C - c) / double(C) * powi(qp, c);
        return powi(1.0 - qp, D + 1) * tmp;
    }

    inline double short_range_function_derivative(double q) const override {
        if( D == -C )
            return 0.0;
        if( ( D == 0 ) && ( C == 1 ) )
            return 0.0;
        double qp = q;
        double dqpdq = 1.0;
        if (yukawa) {
            double exp2kq = std::exp(2.0 * kappaRed * q);
            qp = (1.0 - exp2kq) * yukawa_denom;
            dqpdq = -2.0 * kappaRed * exp2kq * yukawa_denom;
        }
        double tmp1 = 1.0;
        double tmp2 = 0.0;
        for (int c = 1; c < C; c++) {
            double _fact = double(binomial(D - 1 + c, c)) * double(C - c) / double(C);
            tmp1 += _fact * powi(qp, c);
            tmp2 += _fact * double(c) * powi(qp, c - 1);
        }
        double dSdqp = (-double(D + 1) * powi(1.0 - qp, D) * tmp1 + powi(1.0 - qp, D + 1) * tmp2);
        return dSdqp * dqpdq;
    }

    inline double short_range_function_second_derivative(double q) const override {
        if( D == -C )
            return 0.0;
        if( ( D == 0 ) && ( C == 1 ) )
            return 0.0;
        double qp = q;
        double dqpdq = 1.0;
        double d2qpdq2 = 0.0;
        double dSdqp = 0.0;
        if (yukawa) {
            qp = (1.0 - std::exp(2.0 * kappaRed * q)) * yukawa_denom;
            dqpdq = -2.0 * kappaRed * std::exp(2.0 * kappaRed * q) * yukawa_denom;
            d2qpdq2 = -4.0 * kappaRed2 * std::exp(2.0 * kappaRed * q) * yukawa_denom;
            double tmp1 = 1.0;
            double tmp2 = 0.0;
            for (signed int c = 1; c < C; c++) {
                tmp1 += double(binomial(D - 1 + c, c)) * double(C - c) / double(C) * powi(qp, c);
                tmp2 += double(binomial(D - 1 + c, c)) * double(C - c) / double(C) * double(c) * powi(qp, c - 1);
            }
            dSdqp = (-double(D + 1) * powi(1.0 - qp, D) * tmp1 + powi(1.0 - qp, D + 1) * tmp2);
        }
        double d2Sdqp2 = binomCDC * powi(1.0 - qp, D - 1) * powi(qp, C - 1);
        return (d2Sdqp2 * dqpdq * dqpdq + dSdqp * d2qpdq2);
    };

    inline double short_range_function_third_derivative(double q) const override {
        if( D == -C )
            return 0.0;
        if( ( D == 0 ) && ( C == 1 ) )
            return 0.0;
        double qp = q;
        double dqpdq = 1.0;
        double d2qpdq2 = 0.0;
        double d3qpdq3 = 0.0;
        double d2Sdqp2 = 0.0;
        double dSdqp = 0.0;
        if (yukawa) {
            qp = (1.0 - std::exp(2.0 * kappaRed * q)) * yukawa_denom;
            dqpdq = -2.0 * kappaRed * std::exp(2.0 * kappaRed * q) * yukawa_denom;
            d2qpdq2 = -4.0 * kappaRed2 * std::exp(2.0 * kappaRed * q) * yukawa_denom;
            d3qpdq3 = -8.0 * kappaRed2 * kappaRed * std::exp(2.0 * kappaRed * q) * yukawa_denom;
            d2Sdqp2 = binomCDC * powi(1.0 - qp, D - 1) * powi(qp, C - 1);
            double tmp1 = 1.0;
            double tmp2 = 0.0;
            for (signed int c = 1; c < C; c++) {
                tmp1 += double(binomial(D - 1 + c, c)) * double(C - c) / double(C) * powi(qp, c);
                tmp2 += double(binomial(D - 1 + c, c)) * double(C - c) / double(C) * double(c) * powi(qp, c - 1);
            }
            dSdqp = (-double(D + 1) * powi(1.0 - qp, D) * tmp1 + powi(1.0 - qp, D + 1) * tmp2);
        }
        double d3Sdqp3 =
            binomCDC * powi(1.0 - qp, D - 2) * powi(qp, C - 2) * ((2.0 - double(C + D)) * qp + double(C) - 1.0);
        return (d3Sdqp3 * dqpdq * dqpdq * dqpdq + 3.0 * d2Sdqp2 * dqpdq * d2qpdq2 + dSdqp * d3qpdq3);
    };

#ifdef NLOHMANN_JSON_HPP
    /** Construct from JSON object, looking for keywords `cutoff`, `debyelength` (infinite), and coefficients `C` and
     * `D` */
    inline Poisson(const nlohmann::json &j)
        : Poisson(j.at("cutoff").get<double>(), j.at("C").get<int>(), j.at("D").get<int>(),
                  j.value("debyelength", infinity)) {}

  private:
    inline void _to_json(nlohmann::json &j) const override {
        j = {{"C", C}, { "D", D }};
    }
#endif
};

// -------------- Fanourgakis ---------------

/**
 * @brief Fanourgakis scheme.
 * @note This is the same as using the 'Poisson' approach with parameters 'C=4' and 'D=3'
 */
class Fanourgakis : public EnergyImplementation<Fanourgakis> {
  public:
    /**
     * @param cutoff distance cutoff
     */
    inline Fanourgakis(double cutoff) : EnergyImplementation(Scheme::fanourgakis, cutoff) {
        name = "fanourgakis";
        dipolar_selfenergy = true;
        doi = "10.1063/1.3216520";
        setSelfEnergyPrefactor({-0.875, 0.0});
        T0 = short_range_function_derivative(1.0) - short_range_function(1.0) + short_range_function(0.0);
        chi = -5.0 * std::acos(-1.0) * cutoff * cutoff / 18.0;
    }

    inline double short_range_function(double q) const override {
        double q2 = q * q;
        return powi(1.0 - q, 4) * (1.0 + 2.25 * q + 3.0 * q2 + 2.5 * q2 * q);
    }
    inline double short_range_function_derivative(double q) const override {
        return (-1.75 + 26.25 * powi(q, 4) - 42.0 * powi(q, 5) + 17.5 * powi(q, 6));
    }
    inline double short_range_function_second_derivative(double q) const override {
        return 105.0 * powi(q, 3) * powi(q - 1.0, 2);
    };
    inline double short_range_function_third_derivative(double q) const override {
        return 525.0 * powi(q, 2) * (q - 0.6) * (q - 1.0);
    };
#ifdef NLOHMANN_JSON_HPP
    /** Construct from JSON looking for keyword `cutoff` */
    inline Fanourgakis(const nlohmann::json &j) : Fanourgakis(j.at("cutoff").get<double>()) {}

  private:
    inline void _to_json(nlohmann::json &) const override {}
#endif
};

#ifdef NLOHMANN_JSON_HPP
inline std::shared_ptr<SchemeBase> createScheme(const nlohmann::json &j) {
    const std::map<std::string, Scheme> m = {{"plain", Scheme::plain},
                                             {"qpotential", Scheme::qpotential},
                                             {"wolf", Scheme::wolf},
                                             {"poisson", Scheme::poisson},
                                             {"reactionfield", Scheme::reactionfield},
                                             {"spline", Scheme::spline},
                                             {"fanourgakis", Scheme::fanourgakis},
                                             {"fennell", Scheme::fennell},
                                             {"zahn", Scheme::zahn},
                                             {"zerodipole", Scheme::zerodipole},
                                             {"ewald", Scheme::ewald}}; // map string keyword to scheme type

    std::string name = j.at("type").get<std::string>();
    auto it = m.find(name);
    if (it == m.end())
        throw std::runtime_error("unknown coulomb scheme " + name);

    std::shared_ptr<SchemeBase> scheme;
    switch (it->second) {
    case Scheme::plain:
        scheme = std::make_shared<Plain>(j);
        break;
    case Scheme::wolf:
        scheme = std::make_shared<Wolf>(j);
        break;
    case Scheme::zahn:
        scheme = std::make_shared<Zahn>(j);
        break;
    case Scheme::fennell:
        scheme = std::make_shared<Fennell>(j);
        break;
    case Scheme::zerodipole:
        scheme = std::make_shared<ZeroDipole>(j);
        break;
    case Scheme::fanourgakis:
        scheme = std::make_shared<Fanourgakis>(j);
        break;
    case Scheme::qpotential5:
        scheme = std::make_shared<qPotentialFixedOrder<5>>(j);
        break;
    case Scheme::qpotential:
        scheme = std::make_shared<qPotential>(j);
        break;
    case Scheme::ewald:
        scheme = std::make_shared<Ewald>(j);
        break;
    case Scheme::poisson:
        scheme = std::make_shared<Poisson>(j);
        break;
    case Scheme::reactionfield:
        scheme = std::make_shared<ReactionField>(j);
        break;
    default:
        break;
    }
    return scheme;
}
#endif

// -------------- Splined ---------------

/**
 * @brief Dynamic scheme where all short ranged functions are splined
 *
 * This potential can hold any other scheme by splining all short-ranged
 * functions. To set to a particular scheme, call the `spline()` function
 * and pass the arguments required for the particular scheme.
 *
 * Example:
 *
 * ~~~{.cpp}
 *    Splined pot;
 *    double cutoff = 14;
 *    int order = 3;
 *    pot.spline<qPotential>(cutoff, order);
 * ~~~
 */
class Splined : public EnergyImplementation<Splined> {
  private:
    std::shared_ptr<SchemeBase> pot;
    Tabulate::Andrea<double> splined_srf;                            // spline class
    std::array<Tabulate::TabulatorBase<double>::data, 4> splinedata; // 0=original, 1=first derivative, ...

    inline void generate_spline_data() {
        assert(pot);
        SchemeBase::operator=(*pot); // copy base data from pot -> Splined
        splinedata[0] = splined_srf.generate([pot = pot](double q) { return pot->short_range_function(q); }, 0, 1);
        splinedata[1] =
            splined_srf.generate([pot = pot](double q) { return pot->short_range_function_derivative(q); }, 0, 1);
        splinedata[2] = splined_srf.generate(
            [pot = pot](double q) { return pot->short_range_function_second_derivative(q); }, 0, 1);
        splinedata[3] =
            splined_srf.generate([pot = pot](double q) { return pot->short_range_function_third_derivative(q); }, 0, 1);
    }

  public:
    inline Splined() : EnergyImplementation<Splined>(Scheme::spline, infinity) {
        setTolerance(1e-3);
    }

    /**
     * @brief Returns vector with number of spline knots the short-range-function and its derivatives
     */
    inline std::vector<size_t> numKnots() const {
        std::vector<size_t> n;
        for (auto &i : splinedata)
            n.push_back( i.numKnots() );
        return n;
    }

    /**
     * @brief Set relative spline tolerance
     */
    inline void setTolerance(double tol) {
        splined_srf.setTolerance(tol);
    }

    /**
     * @brief Spline given potential type
     * @tparam T Potential class
     * @param args Passed to constructor of potential class
     * @note This must be called before using any other functions
     */
    template <class T, class... Args> void spline(Args &&... args) {
        pot = std::make_shared<T>(args...);
        generate_spline_data();
    }
    inline double short_range_function(double q) const override { return splined_srf.eval(splinedata[0], q); };

    inline double short_range_function_derivative(double q) const override {
        return splined_srf.eval(splinedata[1], q);
    }
    inline double short_range_function_second_derivative(double q) const override {
        return splined_srf.eval(splinedata[2], q);
    }
    inline double short_range_function_third_derivative(double q) const override {
        return splined_srf.eval(splinedata[3], q);
    }
#ifdef NLOHMANN_JSON_HPP
  public:
    inline void to_json(nlohmann::json &j) const { pot->to_json(j); }

  private:
    inline void _to_json(nlohmann::json &) const override {}
#endif
};

} // namespace CoulombGalore<|MERGE_RESOLUTION|>--- conflicted
+++ resolved
@@ -841,11 +841,7 @@
      * \frac{\boldsymbol{\mu}}{|{\bf r}|^3}\frac{q^2}{3}s^{\prime\prime}(q)
      * @f]
      */
-<<<<<<< HEAD
     inline vec3 multipole_field(double z, const vec3 &mu, const mat33 &quad, const vec3 &r) const {
-=======
-    inline vec3 multipole_field(double z, const vec3 &mu, const vec3 &r) const override {
->>>>>>> 788dda6b
         double r2 = r.squaredNorm();
         if (r2 < cutoff2) {
             double r1 = std::sqrt(r2);
@@ -1264,17 +1260,10 @@
         beta = kappa / (2.0 * alpha);
         beta2 = beta * beta;
         beta3 = beta2 * beta;
-<<<<<<< HEAD
-        self_energy_prefactor = {
-            -alphaRed / pi_sqrt * (std::exp(-beta2) - pi_sqrt * beta * std::erfc(beta)),
-            -alphaRed3 / pi_sqrt * 2.0 / 3.0 *
-                (2.0 * pi_sqrt * beta3 * std::erfc(beta) + (1.0 - 2.0 * beta2) * std::exp(-beta2))}; // ion-quadrupole self-energy term: 4.0 / 9.0 * alphaRed3 / pi_sqrt
-=======
         setSelfEnergyPrefactor(
             {-alphaRed / pi_sqrt * (std::exp(-beta2) - pi_sqrt * beta * std::erfc(beta)),
              -alphaRed3 * 2.0 / 3.0 / pi_sqrt *
                  (2.0 * pi_sqrt * beta3 * std::erfc(beta) + (1.0 - 2.0 * beta2) * std::exp(-beta2))});
->>>>>>> 788dda6b
     }
 
     inline double short_range_function(double q) const override {
