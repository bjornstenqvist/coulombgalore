--- conflicted
+++ resolved
@@ -914,17 +914,7 @@
 /**
  * @brief Ewald real-space scheme
  */
-<<<<<<< HEAD
-class Ewald : public EnergyImplementation<Ewald> {
-  private:
-    double alpha;                                           //!< Damping-parameter
-    double alphaRed, alphaRed2, alphaRed3;                  //!< Reduced damping-parameter, and squared
-    double eps_sur;                                         //!< Dielectric constant of the surrounding medium
-    double kappa;                                           //!< Inverse Debye-length
-    double beta, beta2, beta3;                              //!< Inverse ( twice Debye-length times damping-parameter )
-    const double sqrt_pi = 2.0 * std::sqrt(std::atan(1.0)); //!< √π
-=======
-struct Ewald : public SchemeBase {
+struct Ewald : public EnergyImplementation<Ewald> {
     double alpha, alpha2;                  //!< Damping-parameter
     double alphaRed, alphaRed2, alphaRed3; //!< Reduced damping-parameter, and squared
     double eps_sur;                        //!< Dielectric constant of the surrounding medium
@@ -933,7 +923,6 @@
     double beta, beta2, beta3;             //!< Inverse ( twice Debye-length times damping-parameter )
     const double pi_sqrt = 2.0 * std::sqrt(std::atan(1.0));
     const double pi = std::pow(2.0 * std::sqrt(std::atan(1.0)),2.0);
->>>>>>> 31a6ff3a
 
   public:
     /**
@@ -1099,127 +1088,6 @@
 #endif
 };
 
-<<<<<<< HEAD
-=======
-#ifdef DOCTEST_LIBRARY_INCLUDED
-
-TEST_CASE("[CoulombGalore] Ewald") {
-    using doctest::Approx;
-    double cutoff = 29.0; // cutoff distance
-    double alpha = 0.1;   // damping-parameter
-    double eps_sur = infty;
-    PairPotential<Ewald> pot(cutoff, alpha, eps_sur);
-
-    // Test short-ranged function
-    CHECK(pot.short_range_function(0.5) == Approx(0.04030497436));
-    CHECK(pot.short_range_function_derivative(0.5) == Approx(-0.399713585));
-    CHECK(pot.short_range_function_second_derivative(0.5) == Approx(3.36159125));
-    CHECK(pot.short_range_function_third_derivative(0.5) == Approx(-21.54779991));
-
-    double debye_length = 23.0;
-    PairPotential<Ewald> potY(cutoff, alpha, eps_sur, debye_length);
-
-    // Test short-ranged function
-    CHECK(potY.short_range_function(0.5) == Approx(0.07306333588));
-    CHECK(potY.short_range_function_derivative(0.5) == Approx(-0.63444119));
-    CHECK(potY.short_range_function_second_derivative(0.5) == Approx(4.423133599));
-    CHECK(potY.short_range_function_third_derivative(0.5) == Approx(-19.85937171));
-
-    cutoff = 5.0; // cutoff distance
-    alpha = std::sqrt(0.8);   // damping-parameter
-    eps_sur = 1.0;
-    PairPotential<Ewald> potR(cutoff, alpha, eps_sur);
-
-    // Test reciprocal-, surface-, and self-energy terms for ion-ion case
-    int kmax = 11;
-    Point L = {10.0,10.0,10.0};
-    Point rvA = {-0.5,0.0,0.0};
-    Point rvB = {0.5,0.0,0.0};
-    double qA = 1.0;
-    double qB = -1.0;
-    Point muA = {0.0,0.0,0.0};
-    Point muB = {0.0,0.0,0.0};
-    std::vector<Point> positions;
-    std::vector<double> charges;
-    std::vector<Point> dipoles;
-    positions.push_back(rvA);
-    positions.push_back(rvB);
-    charges.push_back(qA);
-    charges.push_back(qB);
-    dipoles.push_back(muA);
-    dipoles.push_back(muB);
-
-    double E_reciprocal = potR.reciprocal_energy(positions,charges, dipoles, L, kmax);
-    double E_surface = potR.surface_energy(positions,charges, dipoles, L);
-    std::array<double, 2> m2A{ {qA*qA, muA.dot(muA)} };
-    double E_selfA = potR.self_energy(m2A);
-    std::array<double, 2> m2B{ {qB*qB, muB.dot(muB)} };
-    double E_selfB = potR.self_energy(m2B);
-    double E_self = E_selfA + E_selfB;
-    Point rv = rvA - rvB;
-    double E_real = potR.ion_ion_energy(qA, qB, rv.norm());
-
-    CHECK(E_real == Approx(-0.205903210732068));
-    CHECK(E_reciprocal == Approx(0.213030681186940));
-    CHECK(E_surface == Approx(0.002094395102393));
-    CHECK(E_self == Approx(-1.009253008808064));
-
-    // Test reciprocal-, surface-, and self-energy terms for ion-dipole case
-    charges.clear();
-    dipoles.clear();
-    qA = 0.0;
-    qB = 1.0;
-    muA = {1.0,0.0,0.0};
-    muB = {0.0,0.0,0.0};
-    charges.push_back(qA);
-    charges.push_back(qB);
-    dipoles.push_back(muA);
-    dipoles.push_back(muB);
-
-    E_reciprocal = potR.reciprocal_energy(positions,charges, dipoles, L, kmax);
-    E_surface = potR.surface_energy(positions,charges, dipoles, L);
-    std::array<double, 2> m2Acm{ {qA*qA, muA.dot(muA)} };
-    E_selfA = potR.self_energy(m2Acm);
-    std::array<double, 2> m2Bcm{ {qB*qB, muB.dot(muB)} };
-    E_selfB = potR.self_energy(m2Bcm);
-    E_self = E_selfA + E_selfB;
-    E_real = potR.ion_dipole_energy(qB, muA, -rv);
-
-    CHECK(E_real == Approx(-0.659389819711985));
-    CHECK(E_reciprocal == Approx(0.968061548637305));
-    CHECK(E_surface == Approx(0.004712388980385));
-    CHECK(E_self == Approx(-0.773760640086182));
-
-    // Test reciprocal-, surface-, and self-energy terms for dipole-dipole case
-    charges.clear();
-    dipoles.clear();
-    qA = 0.0;
-    qB = 0.0;
-    muA = {1.0,0.0,0.0};
-    muB = {1.0,0.0,0.0};
-    charges.push_back(qA);
-    charges.push_back(qB);
-    dipoles.push_back(muA);
-    dipoles.push_back(muB);
-
-    E_reciprocal = potR.reciprocal_energy(positions,charges, dipoles, L, kmax);
-    E_surface = potR.surface_energy(positions,charges, dipoles, L);
-    std::array<double, 2> m2Am{ {qA*qA, muA.dot(muA)} };
-    E_selfA = potR.self_energy(m2Am);
-    std::array<double, 2> m2Bm{ {qB*qB, muB.dot(muB)} };
-    E_selfB = potR.self_energy(m2Bm);
-    E_self = E_selfA + E_selfB;
-    E_real = potR.dipole_dipole_energy(muA, muB, rv);
-
-    CHECK(E_real == Approx(-2.044358213791836));
-    CHECK(E_reciprocal == Approx(0.573873997906049));
-    CHECK(E_surface == Approx(0.008377580409573));
-    CHECK(E_self == Approx(-0.538268271364301));
-}
-
-#endif
-
->>>>>>> 31a6ff3a
 // -------------- Wolf ---------------
 
 /**
